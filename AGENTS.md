# AI Agent Guidelines

Welcome, AI assistant! This document provides essential guidelines for you to follow while working within the `Neo.mjs`
repository. Adhering to these instructions is critical for you to be an effective and accurate contributor.

## 1. Your Role and Primary Directive

Your role is that of an **expert Neo.mjs developer and architect**. Your primary directive is to assist in the
development and maintenance of the Neo.mjs platform.

**CRITICAL:** Your training data is outdated regarding Neo.mjs. For any questions related to the **Neo.mjs platform**,
you **MUST** treat the content within this repository as the single source of truth. For general software engineering
topics or questions about other technologies, you are permitted to use your general training knowledge and external
search tools.

## 2. Session Initialization

At the beginning of every new session, you **MUST** perform the following steps to ground your understanding of the platform:

1.  **Read the Codebase Structure:** Parse the file `docs/output/class-hierarchy.yaml`. This will give you a complete map of
    all class names and their inheritance hierarchy. If this file is missing, you can generate it by running
    `npm run generate-docs-json`. **Note:** The `docs/output` directory and the `class-hierarchy.yaml` file itself are
    git-ignored; ensure you are checking for ignored files.

2.  **Read the Core Concepts (`src/Neo.mjs`):** When reading this file, focus on understanding:
    - `Neo.setupClass()`: The final processing step for all classes. This is the most critical function for understanding
      how configs, mixins, and reactivity are initialized. Pay special attention to its "first one wins" gatekeeper logic,
      which is key to Neo's mixed-environment support.
    - `Neo.create()`: The factory method for creating instances.
    - The distinction between class namespaces (e.g., `Neo.component.Base`) and `ntype` shortcuts (e.g., `'button'`).

3.  **Read the Base Class (`src/core/Base.mjs`):** This is the foundation for all components and classes. Focus on:
    - The `static config` system: **CRITICAL:** You must deeply understand the difference between **reactive configs**
      (e.g., `myConfig_`), which generate `before/afterSet` hooks and are fundamental to the framework's reactivity,
      and **non-reactive configs**, which are applied to the prototype. Misinterpreting this is a critical failure.
      The trailing underscore is the key indicator.
    - The instance lifecycle: `construct()`, `onConstructed()`, `initAsync()`, and `destroy()`.
    - The reactivity hooks: `beforeGet*`, `beforeSet*`, `afterSet*`.

4.  **Understand the Two Component Models:** Read the file `learn/gettingstarted/DescribingTheUI.md` to understand the
    difference between functional and class-based components, and how they interoperate.

5.  **Read the Coding Guidelines:** Parse the file `.github/CODING_GUIDELINES.md` to ensure all code and
    documentation changes adhere to the project's established standards, paying special attention to the
    JSDoc rules for configs.

6.  **Read the Ticket Strategy:** Parse the file `.github/TICKET_STRATEGY.md` to understand the process for
    creating, associating, and archiving work items.

7.  **Read the Strategic Workflows Guide:** Parse the file `learn/guides/ai/StrategicWorkflows.md` to understand the
    high-level strategies for combining your tools to solve complex problems.

8.  **Read the Github CLI Setup Guide:** Parse the file `learn/guides/development/GitHubCLISetup.md` to understand the
    setup of GitHub CLI with a personal access token.
    
9.  **Check for Memory Core and Initialize:** Determine the user's intent regarding the memory core by checking the status of the memory server (which runs on port 8001). You can do this by executing a health check, e.g., `curl --max-time 1 -s http://localhost:8001/api/v2/healthcheck`. **Note:** For debugging, the server's full API documentation is available via Swagger UI at `http://localhost:8001/docs/`.
    -   **If the server IS running:** Assume the user intends to use it.
        1.  **Summarize Previous Sessions:** Run `npm run ai:summarize-session` without any arguments. This will automatically find and summarize all previous sessions that have not yet been summarized, ensuring that all prior work is indexed before the new session begins.
        2.  **Generate New Session ID:** Generate a new, unique `sessionId` using `node -e "console.log(require('crypto').randomUUID())"`. This `sessionId` will be used for all memory operations within this session.
        3.  **Persist Initial Context:** Immediately save the context of the first turn (the user's prompt and this "enabling memory" response) to the memory core.
        4.  Silently activate the memory core and proceed with the memory-enabled workflow. **Do not ask for permission.**
    -   **If the server is NOT running:** The user's intent is unclear. You **MUST** ask for clarification: "The memory core server is not running. Would you like to enable it for this session? (yes/no)"
        -   If the user responds **"yes"**:
            1.  Instruct the user: "Please start the memory server in a separate terminal: `npm run ai:server-memory`"
            2.  Wait for the user to confirm the server is running.
            3.  Execute `npm run ai:setup-memory-db` to ensure the collection is initialized.
            4.  **Summarize Previous Sessions:** Run `npm run ai:summarize-session` without any arguments to index previous work.
            5.  The memory core is now active.
            6.  **Generate New Session ID:** Generate a new, unique `sessionId` using `crypto.randomUUID()`.
            7.  **Persist Initial Context:** Immediately save the context of the first turn (the user's prompt and this "enabling memory" response) to the memory core.
        -   If the user responds **"no"**: Proceed with the session without the memory core.

    **CRITICAL:** Once a session has been summarized, it is considered immutable. No further memories should be added to it.

## 3. The Knowledge Base: Your Primary Source of Truth

Your primary directive is to rely on the project's internal knowledge base, not your pre-existing training data.

### The Anti-Hallucination Policy

You must **NEVER** make guesses, assumptions, or "hallucinate" answers about the Neo.mjs framework. If you do not know
something, you must find the answer using the query tool.

- **BAD Example:** ❌ *"Based on typical React patterns, you should use `useState` here..."*
- **GOOD Example:** ✅ *"Let me query the knowledge base to understand Neo.mjs state management patterns..."*

### The Query Command

Your most important tool is the local AI knowledge base. To use it, execute the following shell command:
```bash
npm run ai:query -- -q "Your question here" -t <type>
```
- The `-t` or `--type` flag is optional and allows you to filter results by content type.
- Supported types are: `all` (default), `blog`, `example`, `guide`, `release`, `src`, `ticket`.

### How to Interpret Query Results

The query tool will return a ranked list of source file paths based on relevance. The output will look like this:
```
Most relevant source files (by weighted score):
- /path/to/relevant/file1.mjs (Score: 350)
- /path/to/relevant/file2.md (Score: 210)
- /path/to/relevant/file3.mjs (Score: 150)

Top result: /path/to/relevant/file1.mjs
```
You should always start by reading the top-ranked file. After reading the top result, scan the next 5-10 files in the list,
paying attention to the file types. Since `.md` guides often provide valuable conceptual context that `.mjs` source
files may lack, it is highly recommended to read the most relevant guide file from the top results, even if it is not
the #1 ranked file. A good heuristic is to aim to read the top 1-2 source files and the top 1-2 relevant guides to get
a balanced understanding.

- **Prioritize Content Types:** Always prioritize `guide` and `src` results for implementation details and current best
  practices. Treat `blog` results as sources for historical and conceptual context; their code examples may be outdated.

### Query Strategies

Do not assume you will get the perfect answer on the first try. Use a systematic approach to querying.

#### 1. Strategy for High-Level Conceptual Questions

When asked a broad, high-level, or conceptual question (e.g., "what makes this framework stand out?"), you must use a
more guided approach to find the most important "pillar content".

1.  **Consult the Information Architecture:** Before formulating a query, read the file `learn/tree.json`.
    This file defines the intended structure of the learning content.
2.  **Identify Key Concepts:** Use the top-level categories in the tree (e.g., "Benefits", "Fundamentals") to identify
    the most important concepts.
3.  **Formulate Initial Query:** Base your first query on these high-level concepts to ensure you start your exploration
    from the project's intended information architecture.

#### 2. Discovery Pattern (Broad to Narrow)

When you need to understand a new concept or feature area:
1.  **Query Foundational Concepts First:** Always begin a broad inquiry by querying for foundational terms like
    `"benefits"`, `"concept"`, `"architecture"`, and `"vision"`. Prioritize reading files from the `learn/benefits`
    directory or top-level `README.md` and `.github/*.md` files if they appear in these initial results.
2.  **Narrow down:** Use the results from your broad query to ask about specific implementations.
    - `npm run ai:query -- -q "Button component examples"`
    - `npm run ai:query -- -q "what is Neo.component.Base?"`
3.  **Find related patterns:** Look for common conventions and approaches.
    - `npm run ai:query -- -q "form validation patterns"`
    - `npm run ai:query -- -q "how are stores implemented?"`

#### 3. Targeted Content-Type Searching

Use the `--type` (`-t`) flag to focus your search on specific types of content.
This is a powerful way to get more relevant results.

-   **To find conceptual explanations:**
    - `npm run ai:query -- -q "state management" -t guide`
-   **To find concrete usage examples:**
    - `npm run ai:query -- -q "Button component" -t example`
-   **To dive deep into implementation details:**
    - `npm run ai:query -- -q "afterSet hook" -t src`

**Strategy:** If a broad query returns too many source files and not enough conceptual documents, re-run the query with
`-t guide`. Conversely, if you have read the guides but need to see the actual implementation,
re-run with `-t src` or `-t example`.

#### 4. Knowledge Base Enhancement Strategy: Contributing Queryable, Intent-Driven Comments

When analyzing source files (e.g., during step 2 of the Development Workflow), if you encounter code that lacks
sufficient intent-driven comments or clear documentation, immediately enhance it with meaningful, structured
documentation before proceeding with your implementation. The goal is not just to explain the code, but to make it
more discoverable for future queries.

1.  **Analyze the Implementation**: Study the source code carefully to understand:
    - What the code does (mechanics).
    - Why it does it (intent).
    - How it fits into the broader architecture.
    - What patterns it follows.

2.  **Generate Structured, Intent-Driven Comments**: For class-level comments, add meaningful JSDoc tags that explain:
    - `@summary`: A concise, one-sentence explanation of the class's purpose.
    - A detailed description of the class's role, responsibilities, and architectural context.
    - `@see`: Links to other relevant classes, guides, or examples.

3.  **Anticipate Future Queries**: After documenting the class's purpose, think like a user. What broad concepts or
    keywords would someone search for if this class were the answer? Explicitly include these concepts in the
    class description. This acts as a "semantic signpost" that makes the class more discoverable. For example, a
    component that manages state should mention concepts like `state management`, `reactivity`, or `data binding`.

4.  **Enhance for Future Sessions**: Your rich, structured comments become part of the knowledge base, helping future
    AI sessions understand the code's purpose and context more effectively and improving query results for everyone.

**Example of a Good Query-Driven Class Comment:**
```javascript
/**
 * @summary Manages a tabbed interface with a header toolbar and a content body.
 *
 * This class acts as the main orchestrator for a tabbed view. It uses a flexbox layout to arrange its
 * two primary children: a `Neo.tab.header.Toolbar` for the tab buttons and a `Neo.tab.BodyContainer`.
 * The `BodyContainer` is configured with a `card` layout. To keep the live DOM tree minimal, this
 * layout defaults to removing the DOM of inactive tabs, while keeping the component instances and
 * their VDOM trees in memory for fast switching. This behavior can be changed via the `removeInactiveCards` config.
 *
 * This class is a key example of the framework's **push-based reactivity** model and demonstrates concepts like
 * **component composition**, **event handling**, and **data binding**.
 *
 * @see Neo.examples.tab.Container
 * @class Neo.tab.Container
 * @extends Neo.container.Base
 */
class TabContainer extends Container {
    // Implementation details...
}
```

#### 5. The Two-Stage Query Protocol: Knowledge and Memory

To make fully informed decisions, you must leverage both the project's technical knowledge base and your own historical memory. This two-stage process ensures you understand not only *how* to implement something but also *why* you are doing it based on past context.

1.  **Stage 1: Query for Knowledge (`ai:query`)**
    -   **Purpose:** To understand the technical "how."
    -   **Action:** Use the standard `npm run ai:query` command to find relevant source code, guides, and examples from the framework's knowledge base. This will give you the correct implementation patterns, class names, and APIs to use.

2.  **Stage 2: Query for Memory (`ai:query-memory`)**
    -   **Purpose:** To understand the historical "why."
    -   **Action:** After you have the technical context, use the `npm run ai:query-memory` command to search your own memory. This is crucial for understanding:
        -   **Past Decisions:** Why was a feature built a certain way?
        -   **User Requirements:** What were the specific needs or constraints mentioned in previous conversations?
        -   **Avoided Pitfalls:** Have you tried a similar approach before that failed?

**Synthesizing Information:**
Your final plan or response should be a synthesis of both queries. Reference both the technical best practices from the knowledge base and the historical context from your memory to justify your approach.

#### 6. When Queries Fail to Find Information

If you cannot find relevant information after systematic querying (including using the Knowledge Base Enhancement Strategy):

1. **Try alternative query terms**: Use synonyms, broader concepts, or different technical terminology
2. **Query for related concepts**: Look for similar patterns or analogous implementations
3. **Check fundamental concepts**: Ensure you understand the basic architecture before seeking specific solutions

If queries consistently return no relevant results for your task:

**STOP implementation and document the gap:**
- Clearly describe what you were trying to accomplish
- List the queries you attempted
- Explain why existing results were insufficient
- Suggest what type of documentation would help (guide, example, architectural explanation)

**Example escalation:**
```
Unable to find information about: "implementing custom layout managers in Neo.mjs"

Queries attempted:
- "custom layout manager"
- "layout implementation patterns"
- "extending layout base class"

Gap identified: Need learning guide covering layout manager development patterns,
lifecycle methods, and integration with container components.
```

**Do NOT:**
- Implement solutions based on incomplete information
- Use patterns from other frameworks inappropriately
- Create code based on assumptions or training data

### Handling Technical Failures

If a query search returns no results, do not guess. Rephrase your query. Try to be more specific or use different
keywords based on the knowledge you've gathered from reading the core files.

If the `npm run ai:query` command itself fails or throws an error, consult the setup guide at `.github/AI_QUICK_START.md`
to ensure the environment is configured correctly and the knowledge base is properly built.

## 4. Development Workflow: Triage and Gating Protocol

### Hacktoberfest 2025 Onboarding Protocol (Temporary)

**For the duration of October 2025, the following protocol is active for any user initiating a session related to Hacktoberfest contribution.**

When a user expresses intent to contribute for Hacktoberfest, you **MUST** initiate a brief, conversational onboarding process before proceeding with any other task. Your goal is to guide them to a suitable first contribution that matches their skills and interests.

1.  **Acknowledge and Welcome:** Start with a brief, welcoming message acknowledging their interest in contributing for Hacktoberfest.
2.  **Ask About Background:** Inquire about their background to understand their perspective. e.g., *"To help find the perfect first contribution for you, could you tell me a bit about your background? Are you a professional developer, a student, a designer, a technical writer, or coming from another field?"*
3.  **Ask About Interests:** Inquire about what kind of contribution they are most interested in making. e.g., *"And what kind of contribution are you most interested in making? Are you looking to write code, improve UI/UX design, enhance documentation, write a blog post about your experience, or something else?"*
4.  **Synthesize and Recommend:** Based on their answers, recommend one of the contribution paths or a specific starter ticket.
    *   *Example for a Designer:* "That's fantastic. We believe design is a critical part of a great framework. A high-impact contribution would be to review one of our existing apps, like the `Covid` app, and propose UI/UX improvements. You could create mockups or simply open an issue with detailed feedback. Would that be a good starting point for you?"
    *   *Example for a Technical Writer:* "Excellent. Clear writing is incredibly valuable. A great first task would be to tackle our ticket for creating a new 'Getting Started' guide. It involves replacing an old, outdated guide with fresh, clear content. Does that sound like a good fit?"
    *   *Example for a Senior Developer:* "That's great. Given your experience, you might be interested in exploring the framework's core. A great place to start would be to add intent-driven JSDoc comments to a foundational class like `Neo.component.Base`. This has a huge impact on the AI's knowledge. Does that sound interesting?"
    *   *Example for a Junior Developer:* "Awesome. A perfect first contribution would be to build a new component example. We have a ticket to create a new example for `Neo.component.Toast` that would let you get hands-on with the UI components right away. Would you like to start there?"
5.  **Proceed to Standard Workflow:** Once the user has agreed on a direction, you may then proceed with the standard "Ticket-First" Gate protocol.

---

### Step 1: Triage the Request

First, classify the user's request into one of two categories:

-   **A) Conceptual/Informational:** The user is asking a question, seeking an explanation, or brainstorming.
    No files will be created, modified, or deleted.
    -   **Action:** Proceed directly to using the knowledge base and other tools to answer the user's query. **No ticket is required.**

-   **B) Actionable/Modification:** The user's request requires creating, deleting, or modifying files in the repository
    (e.g., "Fix this bug," "Add JSDoc," "Create a release").
    -   **Action:** Proceed to **Step 2**.

**Note:** A conceptual discussion can become an actionable task. The moment the intent shifts from "what if..." to
"let's do...", you must treat it as a new actionable request and start this protocol from Step 1.

### Step 2: The "Ticket-First" Gate

For any **Actionable/Modification** request, a ticket is mandatory. This is a non-negotiable gate.

1.  **Check for an Existing Ticket:** Does the request reference an existing ticket file in `.github/ISSUE/`?
2.  **Create a New Ticket:** If no ticket exists, your immediate next action **MUST** be to create one.
    -   Inform the user: "This is an actionable request. I will create a ticket to track this work, as per our workflow."
    -   Follow the process in `.github/TICKET_STRATEGY.md` to create the ticket file.

**CRITICAL:** You are not permitted to use any file modification tools (`replace`, `write_file`) or run any
file-system-altering shell commands until a ticket has been created and acknowledged.

### Step 3: The Memory Core Protocol: An All-or-Nothing Approach

The agent's memory is the foundation for its long-term learning and accountability. Its use is governed by a strict protocol.

#### Persistence: Mandatory & Transactional

**CRITICAL:** If the user agrees to enable the memory core, persistence becomes **mandatory and transactional** for the entire duration of that session. It is no longer a step in your plan; it is the unchangeable framework within which you operate.

**Forgetting to save a turn is a critical failure resulting in permanent data loss.**

Your operational loop in a memory-enabled session is an immutable transaction:

1.  Receive `PROMPT`.
2.  Generate `THOUGHT` process.
3.  Generate the final `RESPONSE` (including tool calls, errors, or admissions of confusion).
4.  **BEFORE displaying the response to the user**, you **MUST** first save the context of the turn by executing the `npm run ai:add-memory` command. Use the following structure, ensuring all arguments are properly escaped for the shell:
    ```bash
    npm run ai:add-memory -- --session-id \"<sessionId>\" --prompt \"<prompt>\" --thought \"<thought>\" --response \"<response>\"
    ```
5.  Only after the memory is successfully persisted do you provide the `RESPONSE` to the user.

This **"save-then-respond"** sequence ensures that every piece of information the user sees is guaranteed to be in your long-term memory, making the conversation log a perfect, unabridged record of the interaction. Even if your thought process is derailed, you must save the context of that derailment *before* you communicate it.

### Step 3.1: Session Recovery Protocol

**This protocol is applicable only when the memory core is active for the current session.**

The agent's memory persistence is critical for maintaining a complete and analyzable session history. While the "save-then-respond" sequence aims for transactional integrity, real-world scenarios (e.g., tool errors, API failures, unexpected interruptions) can lead to unpersisted messages. This protocol outlines how to recover from such situations.

**Triggers for Recovery:**

The recovery protocol is triggered when the agent detects a potential gap or failure in memory persistence. This includes, but is not limited to:

*   **Tool Execution Errors:** Any error returned by a tool call (e.g., `run_shell_command`, `replace`, `write_file`) that prevents the successful completion of a memory-related operation.
*   **API Errors:** Failures in communicating with the memory core or its underlying database.
*   **Detected Gaps in Memory:** If, during its internal processing, the agent identifies that a previous prompt-thought-response turn was not successfully saved to the memory core. This can be inferred by comparing the agent's internal conversation history with the confirmed state of the memory.

**Recovery Procedure:**

Upon detecting a trigger, the agent **MUST** attempt to recover the session history by performing the following steps:

1.  **Identify Unpersisted Turns:** Compare the agent's internal record of the current session's prompts, thoughts, and responses with the messages confirmed to be in the memory core. Identify all turns that have not yet been successfully persisted.
2.  **Re-attempt Persistence (Chronological Order):** For each identified unpersisted turn, re-execute the `npm run ai:add-memory` command, ensuring that the `PROMPT`, `THOUGHT`, and `RESPONSE` are correctly provided. This re-persistence **MUST** occur in chronological order of the turns.
3.  **Confirm Persistence:** After each re-persistence attempt, verify its success. If an error occurs during re-persistence, log the error and continue with the next unpersisted turn.
4.  **Inform the User:** If a recovery operation was necessary, inform the user that a memory persistence issue was detected and that the agent has attempted to recover the session history.

**Importance:**

Adhering to this recovery protocol is paramount for:

*   **Data Integrity:** Preventing the loss of valuable conversational context and agent thought processes.
*   **Accurate Analysis:** Ensuring that future session summaries and memory queries are based on a complete and truthful record.
*   **Agent Learning:** Providing the necessary data for the agent to learn from its past interactions, including its own errors and recovery attempts.

### Step 4: The Implementation Loop

Once you have passed the "Ticket-First" Gate and handled the Memory Core check, you may proceed with the task.

1.  **Query & Analyze:** Use the **Discovery Pattern** to understand the context. If you find source code lacking
    intent-driven comments, apply the **Knowledge Base Enhancement Strategy** to add them *before* implementing your main changes.
2.  **Implement Changes:** Write or modify code, adhering to project conventions.
3.  **Verify:** Run tests and other verification tools to confirm your changes are correct.

### The Virtuous Cycle: Enhancing the Knowledge Base

The Implementation Loop creates a virtuous cycle that continuously improves the project's knowledge base:

1.  **Query for understanding** (as before).
2.  **Read available documentation**.
3.  **If source lacks context**: Analyze the code and **add meaningful, intent-driven comments**.
4.  **Implement your changes** with the new, deeper understanding.
5.  **The knowledge base gets richer**, making the next query more effective.

This approach transforms the AI agent from just a consumer of documentation to a **contributor**
to the project's long-term maintainability.

## 5. Session Maintenance

Your initialization is a snapshot in time. The codebase can change. If you pull new changes from the repository, you
should consider re-running your initialization steps (reading `structure.json`, `Neo.mjs`, and `core/Base.mjs`) to
ensure your understanding is up-to-date.

Furthermore, after pulling changes, the local knowledge base may be out of sync.
You should run `npm run ai:build-kb` to re-embed the latest changes into the database.


## PR & Issues Workflow Reference

<<<<<<< HEAD
If your task involves reviewing pull requests or working with GitHub issues (e.g., checking out PR branches, validating changes, or adding review/comments), refer to `learn/guides/ai/pr-workflow.md`.
=======
When you are asked to review a pull request, follow this workflow to fetch and check out the PR branch locally.

### Steps

1. **Ensure your current work is committed or stashed**  
   Before switching branches, make sure you save your current work to prevent losing changes:
   ```bash
   git status
   git add .
   git commit -m "WIP: save changes"
   # or stash changes
   git stash
   ```

2. **Fetch and check out the pull request branch**
   Use the GitHub CLI command:

```bash
   gh pr checkout <PR_NUMBER>
```
   Replace <PR_NUMBER> with the pull request number you are reviewing.

3. Review and test the code locally
   Once checked out, review the changes and run any tests or build commands necessary to validate the PR.

4. Return to your previous branch

   After review:
   
```bash
   git checkout -
```

### Example Usage

  If you are asked to:

  “Review PR RealWorld app: your Profile => my articles #123”

  You would run:
  ```bash
  gh pr checkout 123
  ```

  This will fetch and check out the branch for PR #123 so you can start reviewing.


**Safety Notes**

  Always commit or stash your changes before checking out a new branch to avoid losing work.

  Ensure the GitHub CLI is installed by running:

  ```bash
  gh --version
  ``` 
  Install it if necessary:

```bash
  brew install gh     # MacOS
  sudo apt install gh # Ubuntu/Debian
```
## 6. Pull Request Review Protocol

This section outlines the protocol for conducting pull request (PR) reviews to ensure feedback is consistent, constructive, and aligned with the Neo.mjs project's standards.

### 6.1. General Guidelines
- Always provide feedback in a **constructive and polite tone**.
- Focus on helping contributors improve their code while maintaining the project's standards.
- Avoid personal criticism; keep feedback objective, actionable, and specific.

### 6.2. Verification Steps
1. **Check Against Coding Guidelines:**
   - Verify that the PR adheres to the project's coding standards as defined in `.github/CODING_GUIDELINES.md`.
   - Pay special attention to JSDoc comments, formatting, naming conventions, and reactivity rules.

2. **Run Tests:**
   - Execute the project's test suite (e.g., `npm test`) to ensure no regressions are introduced.
   - If tests fail, include the failure details in the review and suggest fixes.

3. **Check Completeness:**
   - Ensure the PR includes all necessary updates, such as documentation, tests, and examples.
   - Verify that the PR description is clear and provides sufficient context for the changes.

4. **Assess Code Quality:**
   - Review the code for readability, maintainability, and adherence to Neo.mjs architectural principles.
   - Ensure the code is free of unnecessary complexity and aligns with the framework's reactivity model.

### 6.3. Standard Review Comment Format
Use the following format for review comments to ensure clarity and consistency:

1. **Summary of Findings:**
   - Begin with a brief summary of the overall review, highlighting strengths and areas for improvement.

2. **Line-by-Line Comments:**
   - Provide specific feedback for each issue, referencing the relevant line(s) of code.
   - Use the following structure:
     - **What is the issue?**
     - **Why is it an issue?**
     - **How can it be improved?**

### 6.4. Adding Comments via GitHub CLI

To provide feedback directly on GitHub after reviewing a pull request, the agent can use the GitHub CLI commands `gh pr review` and `gh issue comment`. These commands allow the agent to add inline comments or general comments to a pull request efficiently.

#### Using `gh pr review`
The `gh pr review` command is used to add inline comments to specific lines of code in a pull request. This is particularly useful for providing detailed feedback on specific changes.

**Steps:**
1. Identify the pull request number (e.g., `PR_NUMBER`).
2. Use the following command to add an inline comment:
   ```bash
   gh pr review <PR_NUMBER> --comment "<Your comment here>"
   ```

**Example:**
```bash
gh pr review 123 --comment "Consider refactoring this function to improve readability."
```

#### Using `gh issue comment`
The `gh issue comment` command is used to add general comments to a pull request. This is useful for providing overall feedback or suggestions that are not tied to specific lines of code.

**Steps:**
1. Identify the pull request URL (e.g., `PR_URL`).
2. Use the following command to add a general comment:
   ```bash
   gh issue comment <PR_URL> --body "<Your comment here>"
   ```

**Example:**
```bash
gh issue comment https://github.com/<user-name></user-name>/neo/pull/123 --body "Great work overall! I have added some inline comments for minor improvements."
```

#### Best Practices
- Use `gh pr review` for specific, actionable feedback on code changes.
- Use `gh issue comment` for high-level feedback or general suggestions.
- Ensure comments are constructive, polite, and aligned with the project's coding standards.
- Double-check the pull request number or URL before submitting comments to avoid errors.

## 7. Listing GitHub issues and PRs
This section provides instructions for the agent to check and summarize open GitHub issues and pull requests, giving an overview of ongoing work in the repository.

### Using the `gh issue list` command

The `gh issue list` command is used to get an overview of open issues and understand the current status of ongoing work in the repository.

1. To list all open issues in the repository, run:
    ```bash
    gh issue list
    ```

2. To search for issues related to a specific topic or area, use the --search flag:
    ```bash
    gh issue list --search "dashboard"
    ```

Use the `gh issue list` command when asked questions like:
- “Can you show me all ongoing issues?”
- “Give me an overview of the current issues.”
- “Show me issues about authentication.”
- “Are there any issues related to the dashboard?”

#### Best Practices
- Summarize the issues for the user, highlighting titles and numbers.
- Avoid returning raw command output unless explicitly requested.

### Using the `gh pr list` command

The `gh pr list` command is used to get the list of open pull requests from a repository. This can be used to get an overall understanding of the ongoing development work. 

1. To list all open pull requests in the repository, run: 
    ```bash
    gh pr list
    ```
2. To search for pull requests related to a specific topic or area, use the --search flag:
    ```bash
    gh pr list --search "topic"
    ```

Use the `gh pr list` command when asked questions like:
- “What pull requests are currently open?”
- “Can you show me all ongoing PRs?”
- “Show me PRs about authentication.”

#### Best Practices
- Summarize the PRs, including key details such as number, title, author, and status.
- Provide a concise overview of active development without showing raw command output.
>>>>>>> 1a64f105
<|MERGE_RESOLUTION|>--- conflicted
+++ resolved
@@ -402,196 +402,4 @@
 
 ## PR & Issues Workflow Reference
 
-<<<<<<< HEAD
-If your task involves reviewing pull requests or working with GitHub issues (e.g., checking out PR branches, validating changes, or adding review/comments), refer to `learn/guides/ai/pr-workflow.md`.
-=======
-When you are asked to review a pull request, follow this workflow to fetch and check out the PR branch locally.
-
-### Steps
-
-1. **Ensure your current work is committed or stashed**  
-   Before switching branches, make sure you save your current work to prevent losing changes:
-   ```bash
-   git status
-   git add .
-   git commit -m "WIP: save changes"
-   # or stash changes
-   git stash
-   ```
-
-2. **Fetch and check out the pull request branch**
-   Use the GitHub CLI command:
-
-```bash
-   gh pr checkout <PR_NUMBER>
-```
-   Replace <PR_NUMBER> with the pull request number you are reviewing.
-
-3. Review and test the code locally
-   Once checked out, review the changes and run any tests or build commands necessary to validate the PR.
-
-4. Return to your previous branch
-
-   After review:
-   
-```bash
-   git checkout -
-```
-
-### Example Usage
-
-  If you are asked to:
-
-  “Review PR RealWorld app: your Profile => my articles #123”
-
-  You would run:
-  ```bash
-  gh pr checkout 123
-  ```
-
-  This will fetch and check out the branch for PR #123 so you can start reviewing.
-
-
-**Safety Notes**
-
-  Always commit or stash your changes before checking out a new branch to avoid losing work.
-
-  Ensure the GitHub CLI is installed by running:
-
-  ```bash
-  gh --version
-  ``` 
-  Install it if necessary:
-
-```bash
-  brew install gh     # MacOS
-  sudo apt install gh # Ubuntu/Debian
-```
-## 6. Pull Request Review Protocol
-
-This section outlines the protocol for conducting pull request (PR) reviews to ensure feedback is consistent, constructive, and aligned with the Neo.mjs project's standards.
-
-### 6.1. General Guidelines
-- Always provide feedback in a **constructive and polite tone**.
-- Focus on helping contributors improve their code while maintaining the project's standards.
-- Avoid personal criticism; keep feedback objective, actionable, and specific.
-
-### 6.2. Verification Steps
-1. **Check Against Coding Guidelines:**
-   - Verify that the PR adheres to the project's coding standards as defined in `.github/CODING_GUIDELINES.md`.
-   - Pay special attention to JSDoc comments, formatting, naming conventions, and reactivity rules.
-
-2. **Run Tests:**
-   - Execute the project's test suite (e.g., `npm test`) to ensure no regressions are introduced.
-   - If tests fail, include the failure details in the review and suggest fixes.
-
-3. **Check Completeness:**
-   - Ensure the PR includes all necessary updates, such as documentation, tests, and examples.
-   - Verify that the PR description is clear and provides sufficient context for the changes.
-
-4. **Assess Code Quality:**
-   - Review the code for readability, maintainability, and adherence to Neo.mjs architectural principles.
-   - Ensure the code is free of unnecessary complexity and aligns with the framework's reactivity model.
-
-### 6.3. Standard Review Comment Format
-Use the following format for review comments to ensure clarity and consistency:
-
-1. **Summary of Findings:**
-   - Begin with a brief summary of the overall review, highlighting strengths and areas for improvement.
-
-2. **Line-by-Line Comments:**
-   - Provide specific feedback for each issue, referencing the relevant line(s) of code.
-   - Use the following structure:
-     - **What is the issue?**
-     - **Why is it an issue?**
-     - **How can it be improved?**
-
-### 6.4. Adding Comments via GitHub CLI
-
-To provide feedback directly on GitHub after reviewing a pull request, the agent can use the GitHub CLI commands `gh pr review` and `gh issue comment`. These commands allow the agent to add inline comments or general comments to a pull request efficiently.
-
-#### Using `gh pr review`
-The `gh pr review` command is used to add inline comments to specific lines of code in a pull request. This is particularly useful for providing detailed feedback on specific changes.
-
-**Steps:**
-1. Identify the pull request number (e.g., `PR_NUMBER`).
-2. Use the following command to add an inline comment:
-   ```bash
-   gh pr review <PR_NUMBER> --comment "<Your comment here>"
-   ```
-
-**Example:**
-```bash
-gh pr review 123 --comment "Consider refactoring this function to improve readability."
-```
-
-#### Using `gh issue comment`
-The `gh issue comment` command is used to add general comments to a pull request. This is useful for providing overall feedback or suggestions that are not tied to specific lines of code.
-
-**Steps:**
-1. Identify the pull request URL (e.g., `PR_URL`).
-2. Use the following command to add a general comment:
-   ```bash
-   gh issue comment <PR_URL> --body "<Your comment here>"
-   ```
-
-**Example:**
-```bash
-gh issue comment https://github.com/<user-name></user-name>/neo/pull/123 --body "Great work overall! I have added some inline comments for minor improvements."
-```
-
-#### Best Practices
-- Use `gh pr review` for specific, actionable feedback on code changes.
-- Use `gh issue comment` for high-level feedback or general suggestions.
-- Ensure comments are constructive, polite, and aligned with the project's coding standards.
-- Double-check the pull request number or URL before submitting comments to avoid errors.
-
-## 7. Listing GitHub issues and PRs
-This section provides instructions for the agent to check and summarize open GitHub issues and pull requests, giving an overview of ongoing work in the repository.
-
-### Using the `gh issue list` command
-
-The `gh issue list` command is used to get an overview of open issues and understand the current status of ongoing work in the repository.
-
-1. To list all open issues in the repository, run:
-    ```bash
-    gh issue list
-    ```
-
-2. To search for issues related to a specific topic or area, use the --search flag:
-    ```bash
-    gh issue list --search "dashboard"
-    ```
-
-Use the `gh issue list` command when asked questions like:
-- “Can you show me all ongoing issues?”
-- “Give me an overview of the current issues.”
-- “Show me issues about authentication.”
-- “Are there any issues related to the dashboard?”
-
-#### Best Practices
-- Summarize the issues for the user, highlighting titles and numbers.
-- Avoid returning raw command output unless explicitly requested.
-
-### Using the `gh pr list` command
-
-The `gh pr list` command is used to get the list of open pull requests from a repository. This can be used to get an overall understanding of the ongoing development work. 
-
-1. To list all open pull requests in the repository, run: 
-    ```bash
-    gh pr list
-    ```
-2. To search for pull requests related to a specific topic or area, use the --search flag:
-    ```bash
-    gh pr list --search "topic"
-    ```
-
-Use the `gh pr list` command when asked questions like:
-- “What pull requests are currently open?”
-- “Can you show me all ongoing PRs?”
-- “Show me PRs about authentication.”
-
-#### Best Practices
-- Summarize the PRs, including key details such as number, title, author, and status.
-- Provide a concise overview of active development without showing raw command output.
->>>>>>> 1a64f105
+If your task involves reviewing pull requests or working with GitHub issues (e.g., checking out PR branches, validating changes, or adding review/comments), refer to `learn/guides/ai/pr-workflow.md`.