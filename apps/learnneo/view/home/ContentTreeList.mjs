--- conflicted
+++ resolved
@@ -82,52 +82,13 @@
             });
     }
 
-<<<<<<< HEAD
     /**
      * @param {Object} record
      */
-=======
-    get contentPath() {
-        return `../../../resources/data/${this.deck}`;
-    }
-
-    doLoadStore() {
-        const me = this;
-        Neo.Xhr.promiseJson({
-            url: `${this.contentPath}/t.json`
-        }).then(data => {
-            // TODO: Tree lists should do this themselves when their store is loaded.
-            me.store.data = data.json.data;
-            me.createItems(null, me.getListItemsRoot(), 0);
-            me.update();
-        })
-    }
-
->>>>>>> 0d464f53
     onLeafItemClick(record) {
         super.onLeafItemClick(record);
         this.doFetchContent(record);
     }
-<<<<<<< HEAD
-=======
-
-    async doFetchContent(record) {
-        let me = this,
-            path = `${me.contentPath}`;
-
-        path += record.path ? `/pages/${record.path}` : `/p/${record.id}.md`;
-
-        if (record.isLeaf && path) {
-            const data = await fetch(path);
-            const content = await data.text();
-
-            await Neo.main.addon.Markdown.markdownToHtml(content)
-                .then(
-                    html => me.fire('contentChange', {component: me, html}),
-                    () => me.fire('contentChange', {component: me}));
-        }
-    }
->>>>>>> 0d464f53
 }
 
 Neo.applyClassConfig(ContentTreeList);
