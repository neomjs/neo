--- conflicted
+++ resolved
@@ -1,10 +1,10 @@
-import Container               from '../../../../src/container/Base.mjs';
-import ContentTreeList         from './ContentTreeList.mjs';
+import Container from '../../../../src/container/Base.mjs';
+import ContentTreeList from './ContentTreeList.mjs';
 import MainContainerController from './MainContainerController.mjs';
-import MainContainerModel      from './MainContainerModel.mjs';
-import PageContainer           from './PageContainer.mjs';
-import PageSectionsPanel       from './PageSectionsPanel.mjs';
-import Splitter                from '../../../../src/component/Splitter.mjs';
+import MainContainerModel from './MainContainerModel.mjs';
+import PageContainer from './PageContainer.mjs';
+import PageSectionsPanel from './PageSectionsPanel.mjs';
+import Splitter from '../../../../src/component/Splitter.mjs';
 
 /**
  * @class Portal.view.learn.MainContainer
@@ -29,51 +29,35 @@
          * @member {Object[]} items
          */
         items: [{
-            module  : Container,
-<<<<<<< HEAD
-=======
-            bind    : {hidden: data => data.size === 'x-small'},
->>>>>>> b9df7e3c
-            cls     : ['sidenav-container'],
-            layout  : 'fit',
+            module: Container,
+            bind: { hidden: data => data.size === 'x-small' },
+            cls: ['sidenav-container'],
+            layout: 'fit',
             minWidth: 350,
-            width   : 350,
+            width: 350,
 
             items: [{
-                module   : ContentTreeList,
+                module: ContentTreeList,
                 reference: 'tree'
             }]
         }, {
-            module      : Splitter,
-            bind        : {hidden: data => data.size === 'x-small'},
-            cls         : ['main-content-splitter'],
+            module: Splitter,
+            bind: { hidden: data => data.size === 'x-small' },
+            cls: ['main-content-splitter'],
             resizeTarget: 'previous',
-            size        : 3
-<<<<<<< HEAD
-        }, {
-            module: PageContainer
-        }, 
-        // {
-        //     module: Splitter,
-        //     cls   : ['main-content-splitter'],
-        //     size  : 3
-        // }, 
-        {
-            module   : PageSectionsPanel,
-=======
+            size: 3
         }, {
             module: PageContainer
         }, {
-            module   : PageSectionsPanel,
-            bind     : {hidden: data => data.size === 'small' || data.size === 'x-small'},
->>>>>>> b9df7e3c
+            module: PageSectionsPanel,
+            bind: { hidden: data => data.size === 'small' || data.size === 'x-small' },
             reference: 'page-sections-panel',
-            width    : 250
+            width: 250
         }],
         /**
          * @member {Object} layout={ntype:'hbox',align:'stretch'}
          */
-        layout: {ntype: 'hbox', align: 'stretch'},
+        layout: { ntype: 'hbox', align: 'stretch' },
         /**
          * @member {Neo.model.Component} model=MainContainerModel
          */
