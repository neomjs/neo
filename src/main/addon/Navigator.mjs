--- conflicted
+++ resolved
@@ -114,11 +114,7 @@
     // The navigables we are dealing with, if they are focusable must *not* be tabbable.
     // Only *one* must be tabbable, so that tabbing into the subject element goes to the
     // one active element.
-<<<<<<< HEAD
-    // 
-=======
     //
->>>>>>> 8fcf4cc2
     // Tabbing *from* that must exit the subject element.
     //
     // So we must ensure that all the focusable elements except the first are not tabbable.
@@ -131,9 +127,6 @@
         }
 
         const
-<<<<<<< HEAD
-            focusables        = DomUtils.queryAll(data.subject, DomUtils.isFocusable),
-=======
             // Extract all our navigable items, and find the focusable within
             focusables = Array.from(data.subject.querySelectorAll(data.selector)).reduce((value,item ) => {
                 const f = DomUtils.query(item, DomUtils.isFocusable);
@@ -142,7 +135,6 @@
                 }
                 return value;
             }, []),
->>>>>>> 8fcf4cc2
             defaultActiveItem = focusables[0] || data.subject.querySelector(data.selector);
 
         // Ensure the items are not tabbable.
@@ -207,11 +199,7 @@
         const { target } = e;
 
         // Clear active class from the item we are leaving from.
-<<<<<<< HEAD
-        target.closest(data.selector).classList.remove(data.activeCls);
-=======
         target.closest(data.selector)?.classList.remove(data.activeCls);
->>>>>>> 8fcf4cc2
 
         // On focusout, leave the last active item as tabbable so user can TAB back in here
         if (!DomUtils.isTabbable(target)) {
