StartTest(t => {
    let testId, inputField;

    async function setup(config = {}) {
        testId = await Neo.worker.App.createNeoInstance(Neo.merge({
            ntype        : 'selectfield',
            labelPosition: 'inline',
            labelText    : 'US States',
            labelWidth   : 80,
            width        : 300,

            store : {
                autoLoad   : true,
                keyProperty: 'abbreviation',
                url        : '../../resources/examples/data/us_states.json',

                model: {
                    fields: [{
                        name: 'abbreviation',
                        type: 'string'
                    }, {
                        name: 'name',
                        type: 'string'
                    }]
                }
            }
        }, config))

        // Wait for input element to be present
        await t.waitForSelector(`#${testId} input.neo-textfield-input:not(.neo-typeahead-input)`);

        // Grab input element
        inputField = t.query(`#${testId} input.neo-textfield-input:not(.neo-typeahead-input)`)[0]

        return testId;
    }

    // Clear the eway for each test
    t.beforeEach(async t => {
        if (testId) {
            await Neo.worker.App.destroyNeoInstance(testId);
            testId = null;
        }
    });

    t.it('Editable', async t => {
        await setup({
            editable : false
        });
        const blurEl = document.createElement('input');
        document.body.appendChild(blurEl);

        await t.waitFor(() => inputField.getAttribute('readonly'));

        let blurCount = 0;
        inputField.addEventListener('blur', () => blurCount++);

        t.hasAttributeValue(inputField, 'role', 'combobox');
        t.hasAttributeValue(inputField, 'aria-haspopup', 'listbox');
        t.hasAttributeValue(inputField, 'aria-expanded', 'false');

        await t.click(inputField);

        await t.waitForSelector('.neo-picker-container');

<<<<<<< HEAD
        await t.waitFor(() => inputField.getAttribute('aria-expanded') === 'true');
=======
        t.hasAttributeValue(inputField, 'aria-expanded', 'true');
>>>>>>> 7ae08504

        // Roles correct
        t.hasAttributeValue('.neo-picker-container .neo-list', 'role', 'listbox');
        t.selectorCountIs('.neo-picker-container .neo-list .neo-list-item[role="option"]', 59);

        // Nothing selected
        t.hasAttributeValue(inputField, 'aria-activedescendant', '');

        // Should activate the first list item. editable : false means we can still be focused
        // and select values, just that the filter input is read-only.
        await t.type(null, '[DOWN]');

        await t.waitForSelector('input.neo-textfield-input:not(:disabled)[aria-activedescendant="neo-list-1__AL"]');

        t.hasAttributeValue(inputField, 'aria-activedescendant', 'neo-list-1__AL');

<<<<<<< HEAD
        await t.waitFor(100);

=======
>>>>>>> 7ae08504
        // Select that first item.
        await t.type(null, '[ENTER]');

        await t.waitForSelectorNotFound('.neo-picker-container:visible');

        t.is(inputField.value, 'Alabama');

        // Focus nebver leaves the input field
        t.is(blurCount, 0);

        await t.type(null, '[TAB]');

        // Value still correct after blur
        t.is(inputField.value, 'Alabama');
        blurEl.remove();

        // Now focus has left
        t.is(blurCount, 1);
    });

<<<<<<< HEAD
    t.it('Keyboard navigation', async t => {
=======
    t.iit('Keyboard navigation', async t => {
>>>>>>> 7ae08504
        await setup();
        const blurEl = document.createElement('input');
        document.body.appendChild(blurEl);

        await t.click(inputField);
        await t.type(null, '[DOWN]');

        // Picker Must show with Alabama activated
        await t.waitForSelector('.neo-list-item.neo-navigator-active-item:contains("Alabama")');

        await t.type(null, '[END]');

        // Picker should go to end
        await t.waitForSelector('.neo-list-item.neo-navigator-active-item:contains("Wyoming")');

        await t.type(null, '[UP]');

        await t.waitForSelector('.neo-list-item.neo-navigator-active-item:contains("Wisconsin")');

        await t.type(null, '[DOWN]');

        await t.waitForSelector('.neo-list-item.neo-navigator-active-item:contains("Wyoming")');

        await t.type(null, '[ENTER]');

        await t.waitForSelectorNotFound('.neo-picker-container:visible');

<<<<<<< HEAD
        await t.waitFor(100);

=======
>>>>>>> 7ae08504
        t.is(inputField.value, 'Wyoming');

        await t.type(null, '[DOWN]');

        // Picker Must show with Wyoming activated
        await t.waitForSelector('.neo-list-item.neo-navigator-active-item:contains("Wyoming")');

        await t.type(null, '[UP]');

        await t.waitForSelector('.neo-list-item.neo-navigator-active-item:contains("Wisconsin")');

<<<<<<< HEAD
        await t.waitFor(100);

=======
>>>>>>> 7ae08504
        await t.type(null, '[ENTER]');

        await t.waitForSelectorNotFound('.neo-picker-container:visible');

<<<<<<< HEAD
        await t.waitFor(() => inputField.value === 'Wisconsin');
=======
        t.is(inputField.value, 'Wisconsin');
>>>>>>> 7ae08504

        await t.type(null, '[DOWN]');

        // Picker Must show with Wisconsin activated
        await t.waitForSelector('.neo-list-item.neo-navigator-active-item:contains("Wisconsin")');

        // We're single select, so only one list item must be selected
        t.selectorCountIs('[aria-selected="true"]', 1);

        await t.type(null, '[TAB]');

        // Value still correct after blur
        t.is(inputField.value, 'Wisconsin');
        blurEl.remove();
    });

    t.it('Type to filter', async t => {
        await setup();
        const blurEl = document.createElement('input');
        document.body.appendChild(blurEl);

        await t.click(inputField);

        await t.type(null, 'Mar');

        // Picker Must show with Marshall Islands activated
        await t.waitForSelector('.neo-list-item.neo-navigator-active-item:contains("Marshall Islands")');

        // Matches three states
        t.selectorCountIs('.neo-picker-container .neo-list-item', 3);

        // Only one is selected
        t.selectorCountIs('.neo-list-item.neo-navigator-active-item', 1);

        await t.type(null, '[DOWN]');

        // Picker Must show with Maryland activated
        await t.waitForSelector('.neo-list-item.neo-navigator-active-item:contains("Maryland")');

<<<<<<< HEAD
        await t.waitFor(100);

=======
>>>>>>> 7ae08504
        // Matches three states
        t.selectorCountIs('.neo-picker-container .neo-list-item', 3);

        // Only one is selected
        t.selectorCountIs('.neo-list-item.neo-navigator-active-item', 1);

        // Blur without selecting a value
        await t.type(null, '[TAB]');

<<<<<<< HEAD
        await t.waitFor(100);
=======
        await t.waitFor(100)
>>>>>>> 7ae08504

        // Inputs must have been cleared. Both typeahead and filter.
        t.isDeeply(t.query(`#${testId} input`).map(i => i.value), ['', '']);

        blurEl.remove();
<<<<<<< HEAD
    });

    t.it('With store as data', async t => {
        await setup({
            labelText : 'Foo',
            store     : ['Foo', 'Bar', 'Bletch']
        });
        await t.click('.neo-field-trigger.fa-caret-down');

        await t.waitForSelector('.neo-list-item:contains(Foo)');

        // All data ityems represented
        t.selectorCountIs('.neo-list-item', 3);
=======
>>>>>>> 7ae08504
    });
});<|MERGE_RESOLUTION|>--- conflicted
+++ resolved
@@ -63,11 +63,7 @@
 
         await t.waitForSelector('.neo-picker-container');
 
-<<<<<<< HEAD
         await t.waitFor(() => inputField.getAttribute('aria-expanded') === 'true');
-=======
-        t.hasAttributeValue(inputField, 'aria-expanded', 'true');
->>>>>>> 7ae08504
 
         // Roles correct
         t.hasAttributeValue('.neo-picker-container .neo-list', 'role', 'listbox');
@@ -84,11 +80,7 @@
 
         t.hasAttributeValue(inputField, 'aria-activedescendant', 'neo-list-1__AL');
 
-<<<<<<< HEAD
-        await t.waitFor(100);
-
-=======
->>>>>>> 7ae08504
+        await t.waitFor(100);
         // Select that first item.
         await t.type(null, '[ENTER]');
 
@@ -109,11 +101,7 @@
         t.is(blurCount, 1);
     });
 
-<<<<<<< HEAD
     t.it('Keyboard navigation', async t => {
-=======
-    t.iit('Keyboard navigation', async t => {
->>>>>>> 7ae08504
         await setup();
         const blurEl = document.createElement('input');
         document.body.appendChild(blurEl);
@@ -141,11 +129,7 @@
 
         await t.waitForSelectorNotFound('.neo-picker-container:visible');
 
-<<<<<<< HEAD
-        await t.waitFor(100);
-
-=======
->>>>>>> 7ae08504
+        await t.waitFor(100);
         t.is(inputField.value, 'Wyoming');
 
         await t.type(null, '[DOWN]');
@@ -157,20 +141,12 @@
 
         await t.waitForSelector('.neo-list-item.neo-navigator-active-item:contains("Wisconsin")');
 
-<<<<<<< HEAD
-        await t.waitFor(100);
-
-=======
->>>>>>> 7ae08504
+        await t.waitFor(100);
         await t.type(null, '[ENTER]');
 
         await t.waitForSelectorNotFound('.neo-picker-container:visible');
 
-<<<<<<< HEAD
         await t.waitFor(() => inputField.value === 'Wisconsin');
-=======
-        t.is(inputField.value, 'Wisconsin');
->>>>>>> 7ae08504
 
         await t.type(null, '[DOWN]');
 
@@ -210,11 +186,7 @@
         // Picker Must show with Maryland activated
         await t.waitForSelector('.neo-list-item.neo-navigator-active-item:contains("Maryland")');
 
-<<<<<<< HEAD
-        await t.waitFor(100);
-
-=======
->>>>>>> 7ae08504
+        await t.waitFor(100);
         // Matches three states
         t.selectorCountIs('.neo-picker-container .neo-list-item', 3);
 
@@ -224,17 +196,12 @@
         // Blur without selecting a value
         await t.type(null, '[TAB]');
 
-<<<<<<< HEAD
-        await t.waitFor(100);
-=======
-        await t.waitFor(100)
->>>>>>> 7ae08504
+        await t.waitFor(100);
 
         // Inputs must have been cleared. Both typeahead and filter.
         t.isDeeply(t.query(`#${testId} input`).map(i => i.value), ['', '']);
 
         blurEl.remove();
-<<<<<<< HEAD
     });
 
     t.it('With store as data', async t => {
@@ -248,7 +215,5 @@
 
         // All data ityems represented
         t.selectorCountIs('.neo-list-item', 3);
-=======
->>>>>>> 7ae08504
     });
 });