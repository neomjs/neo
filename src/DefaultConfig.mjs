--- conflicted
+++ resolved
@@ -236,21 +236,12 @@
     useVdomWorker: true,
     /**
      * buildScripts/injectPackageVersion.mjs will update this value
-<<<<<<< HEAD
      * @default '6.6.3'
-=======
-     * @default '6.6.2'
->>>>>>> 937c6d7d
      * @memberOf! module:Neo
      * @name config.version
      * @type String
      */
-<<<<<<< HEAD
     version: '6.6.3'
-=======
-    version: '6.6.2'
->>>>>>> 937c6d7d
-};
 
 Object.assign(DefaultConfig, {
     /**
