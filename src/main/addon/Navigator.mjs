--- conflicted
+++ resolved
@@ -1,13 +1,13 @@
-import Base      from './Base.mjs';
+import Base from './Base.mjs';
 import DomAccess from '../DomAccess.mjs';
 import DomEvents from '../DomEvents.mjs';
-import DomUtils  from '../DomUtils.mjs';
+import DomUtils from '../DomUtils.mjs';
 
 // We do not need to inject a synthesized "click" event when we detect an ENTER
 // keypress on these element types.
-const enterActivatedTags= {
-    A      : 1,
-    BUTTON : 1
+const enterActivatedTags = {
+    A: 1,
+    BUTTON: 1
 };
 
 /**
@@ -37,35 +37,7 @@
     }
 
     /**
-<<<<<<< HEAD
-     * Sets up keyboard based navigation within the passed element id.
-     *
-     * When navigation occurs from one navigable element to another, the `navigate` event
-     * will be fired.
-     *
-     * Note that if focus is expected to enter the subject, the navigable elements
-     * designated by the `selector` must be focusable in some way. So if not using natively
-     * focusable elements, they must have `tabIndex="-1"`.
-     *
-     * Upon navigation, the `aria-activedescendant` property is automatically updated
-     * on the `eventSource` element (which defaults to the subject element, but may be external)
-     *
-     * Pressing `Enter` when an item is active clicks that item.
-     *
-     * if `autoClick` is set to `true` in the data, simply navigating to an element will click it.
-     * @param {*} data
-     * @param {String} data.id The element id to navigate in.
-     * @param {String} [data.eventSource] Optional - the element id to read keystrokes from.
-     * defaults to the main element id. Select field uses this. Focus remains in the field's
-     * `<input>` element while navigating its dropdown.
-     * @param {String} data.selector A CSS selector which identifies the navigable elements.
-     * @param {String} data.activeCls A CSS class to add to the currently active navigable element.
-     * @param {Boolean} data.wrap Pass as `true` to have navigation wrap from first to last and vice versa.
-     * @param {Boolean} [data.autoClick=false] Pass as `true` to have navigation click the target navigated to.
-     * TabPanels will use this on their tab toolbar.
-=======
      * @param {HTMLElement} el
->>>>>>> b9df7e3c
      */
     clickItem(el) {
         // The element knows how to click itself.
@@ -75,60 +47,32 @@
         // It operates through a listener, so needs an event firing into it.
         else {
             const
-                rect    = el.getBoundingClientRect(),
+                rect = el.getBoundingClientRect(),
                 clientX = rect.x + (rect.width / 2),
                 clientY = rect.y + (rect.height / 2);
 
             el.dispatchEvent(new MouseEvent('click', {
-                bubbles  : true,
-                altKey   : Neo.altKeyDown,
-                ctrlKey  : Neo.controlKeyDown,
-                metaKey  : Neo.metaKeyDown,
-                shiftKey : Neo.shiftKeyDown,
+                bubbles: true,
+                altKey: Neo.altKeyDown,
+                ctrlKey: Neo.controlKeyDown,
+                metaKey: Neo.metaKeyDown,
+                shiftKey: Neo.shiftKeyDown,
                 clientX,
                 clientY
             }))
         }
     }
 
-<<<<<<< HEAD
-        // Ensure that only *one* of the child focusables is actually tabbable.
-        // We use arrow keys for internal navigation. TAB must move out.
-        me.fixItemFocusability(data);
-
-        // Finds a focusable item starting from a descendant el within one of our selector items
-        data.findFocusable = el => DomUtils.closest(el, el =>
-            // We're looking for an element that is focusable
-            DomUtils.isFocusable(el) &&
-            // And within our subject element
-            (subject.compareDocumentPosition(el) & Node.DOCUMENT_POSITION_CONTAINED_BY) &&
-            // And within an element that matches our selector
-            el.closest(data.selector)
-        );
-
-        // TreeWalker so that we can easily move between navigable elements within the target.
-        data.treeWalker = document.createTreeWalker(subject, NodeFilter.SHOW_ELEMENT, node => me.navigateNodeFilter(node, data));
-
-        // We have to know when the DOM mutates in case the active item is removed.
-        (data.targetMutationMonitor = new MutationObserver(e => me.navigateTargetChildListChange(e, data))).observe(subject, {
-            childList : true,
-            subtree   : true
-        });
-
-        eventSource.addEventListener('keydown', data.l1 = e => me.navigateKeyDownHandler(e, data));
-        subject.addEventListener('mousedown',   data.l2 = e => me.navigateMouseDownHandler(e, data));
-        subject.addEventListener('click',       data.l3 = e => me.navigateClickHandler(e, data));
-        subject.addEventListener('focusin',     data.l4 = e => me.navigateFocusInHandler(e, data));
-        subject.addEventListener('focusout',    data.l5 = e => me.navigateFocusOutHandler(e, data));
-    }
-
-    // The navigables we are dealing with, if they are focusable must *not* be tabbable.
-    // Only *one* must be tabbable, so that tabbing into the subject element goes to the
-    // one active element.
-    //
-    // Tabbing *from* that must exit the subject element.
-    //
-    // So we must ensure that all the focusable elements except the first are not tabbable.
+    /**
+     * The navigables we are dealing with, if they are focusable must *not* be tabbable.
+     * Only *one* must be tabbable, so that tabbing into the subject element goes to the
+     * one active element.
+     *
+     * Tabbing *from* that must exit the subject element.
+     *
+     * So we must ensure that all the focusable elements except the first are not tabbable.
+     * @param {Object} data
+     */
     fixItemFocusability(data) {
         // If the key events are being read from an external element, then that will always contain
         // focus, so we have nothing to do here. The navigable items wil be inert and not
@@ -137,37 +81,16 @@
             return;
         }
 
-=======
-    /**
-     * The navigables we are dealing with, if they are focusable must *not* be tabbable.
-     * Only *one* must be tabbable, so that tabbing into the subject element goes to the
-     * one active element.
-     *
-     * Tabbing *from* that must exit the subject element.
-     *
-     * So we must ensure that all the focusable elements except the first are not tabbable.
-     * @param {Object} data
-     */
-    fixItemFocusability(data) {
-        // If the key events are being read from an external element, then that will always contain
-        // focus, so we have nothing to do here. The navigable items wil be inert and not
-        // focusable. Navigation will be "virtual". Select field navigates its dropdowns like this.
-        if (!data.subject.contains(data.eventSource)) {
-            return;
-        }
-
->>>>>>> b9df7e3c
         const
             // Extract all our navigable items, and find the focusable within
-            focusables = Array.from(data.subject.querySelectorAll(data.selector)).reduce((value,item ) => {
+            focusables = Array.from(data.subject.querySelectorAll(data.selector)).reduce((value, item) => {
                 const f = DomUtils.query(item, DomUtils.isFocusable);
-                if (f){
+                if (f) {
                     value.push(f);
                 }
                 return value;
             }, []),
             defaultActiveItem = focusables[0] || data.subject.querySelector(data.selector);
-<<<<<<< HEAD
 
         // Ensure the items are not tabbable.
         // TAB navigates out of the subject.
@@ -178,41 +101,6 @@
             defaultActiveItem.tabIndex = 0;
         }
     }
-=======
->>>>>>> b9df7e3c
-
-        // Ensure the items are not tabbable.
-        // TAB navigates out of the subject.
-        focusables.forEach(e => e !== defaultActiveItem && (e.tabIndex = -1));
-
-<<<<<<< HEAD
-        data = target?.$navigator;
-        if (data) {
-            delete target.$navigator;
-            data.targetMutationMonitor.disconnect(target);
-            data.eventSource.removeEventListener('keydown', data.l1);
-            target.removeEventListener('mousedown',    data.l2);
-            target.removeEventListener('click',        data.l3);
-            target.removeEventListener('focusin',      data.l4);
-            target.removeEventListener('focusout',     data.l5);
-        }
-    }
-
-    // This is called if mutations take place within the subject element.
-    // We have to keep things in order if the list items change.
-    navigateTargetChildListChange(mutations, data) {
-        this.fixItemFocusability(data);
-
-        // Active item gone.
-        // Try to activate the item at the same index;
-        if (data.activeItem && !data.subject.contains(data.activeItem)) {
-            const allItems = data.subject.querySelectorAll(data.selector);
-=======
-        // Make at least one thing tabbable so focus can move into the subject element
-        if (defaultActiveItem) {
-            defaultActiveItem.tabIndex = 0;
-        }
-    }
 
     /**
      * @param {MouseEvent} e
@@ -220,7 +108,6 @@
      */
     navigateClickHandler(e, data) {
         const target = e.target.closest(data.selector);
->>>>>>> b9df7e3c
 
         // If there was a focusable under the mouse, mousedown will have focused it and and we
         // will have respond to that in navigateFocusInHandler.
@@ -236,9 +123,9 @@
      */
     navigateFocusInHandler(e, data) {
         const
-            target            = e.target.closest(data.selector),
+            target = e.target.closest(data.selector),
             { relatedTarget } = e,
-            { subject }       = data;
+            { subject } = data;
 
         // If our targets are focusable and recieve focus, that is a navigation.
         if (target) {
@@ -250,10 +137,37 @@
             if (subject.contains(relatedTarget)) {
                 relatedTarget.tabIndex = -1;
             }
-<<<<<<< HEAD
-        }
-    }
-
+        }
+    }
+
+    clickItem(el) {
+        // The element knows how to click itself.
+        if (typeof el.click === 'function') {
+            el.click();
+        }
+        // It operates through a listener, so needs an event firing into it.
+        else {
+            const
+                rect = el.getBoundingClientRect(),
+                clientX = rect.x + (rect.width / 2),
+                clientY = rect.y + (rect.height / 2);
+
+            el.dispatchEvent(new MouseEvent('click', {
+                bubbles: true,
+                altKey: Neo.altKeyDown,
+                ctrlKey: Neo.controlKeyDown,
+                metaKey: Neo.metaKeyDown,
+                shiftKey: Neo.shiftKeyDown,
+                clientX,
+                clientY
+            }));
+        }
+    }
+
+    /**
+     * @param {FocusEvent} e
+     * @param {Object} data
+     */
     navigateFocusOutHandler(e, data) {
         const { target } = e;
 
@@ -263,32 +177,6 @@
         // On focusout, leave the last active item as tabbable so user can TAB back in here
         if (!DomUtils.isTabbable(target)) {
             target.tabIndex = 0;
-=======
->>>>>>> b9df7e3c
-        }
-    }
-
-    /**
-     * @param {FocusEvent} e
-     * @param {Object} data
-     */
-    navigateFocusOutHandler(e, data) {
-        const { target } = e;
-
-<<<<<<< HEAD
-        // If there was a focusable under the mouse, mousedown will have focused it and and we
-        // will have respond to that in navigateFocusInHandler.
-        // If not, we navigate programmatically.
-        if (target && !data.findFocusable(target)) {
-            this.navigateTo(target, data);
-=======
-        // Clear active class from the item we are leaving from.
-        target.closest(data.selector)?.classList.remove(data.activeCls);
-
-        // On focusout, leave the last active item as tabbable so user can TAB back in here
-        if (!DomUtils.isTabbable(target)) {
-            target.tabIndex = 0;
->>>>>>> b9df7e3c
         }
     }
 
@@ -296,16 +184,9 @@
      * @param {Number} direction
      * @param {Object} data
      */
-    navigateGetAdjacent(direction=1, data) {
+    navigateGetAdjacent(direction = 1, data) {
         const { treeWalker } = data;
 
-<<<<<<< HEAD
-        // If there is a focusable under the mouse, it will take focus, and we respond to that in navigateFocusInHandler.
-        // If not, we have to programmatically activate on click, but we must not draw focus away from
-        // where it is, so preventDefault
-        if (target && !data.findFocusable(target)) {
-            e.preventDefault();
-=======
         // Walk forwards or backwards to the next or previous node which matches our selector
         treeWalker.currentNode = this.navigatorGetActiveItem(data) || data.subject;
         treeWalker[direction < 0 ? 'previousNode' : 'nextNode']();
@@ -321,7 +202,6 @@
             const allItems = data.subject.querySelector(data.selector);
 
             return allItems[direction === 1 ? 0 : allItems.length - 1];
->>>>>>> b9df7e3c
         }
     }
 
@@ -331,36 +211,36 @@
      */
     navigateKeyDownHandler(keyEvent, data) {
         const
-            me        = this,
+            me = this,
             {
                 subject,
                 wrap
-            }         = data,
+            } = data,
             firstItem = subject.querySelector(data.selector);
 
         if (!data.nextKey && firstItem) {
             const
                 containerStyle = getComputedStyle(subject),
-                itemStyle      = getComputedStyle(firstItem);
+                itemStyle = getComputedStyle(firstItem);
 
             // Detect what the next and prev keys should be.
             // Child elements layed out horizontally.
             if (containerStyle.display === 'flex' && containerStyle.flexDirection === 'row'
                 || itemStyle.display === 'inline' || itemStyle.display === 'inline-block') {
                 data.previousKey = 'ArrowLeft';
-                data.nextKey     = 'ArrowRight';
+                data.nextKey = 'ArrowRight';
             }
             // Child elements layed out vertically.
             else {
                 data.previousKey = 'ArrowUp';
-                data.nextKey     = 'ArrowDown';
+                data.nextKey = 'ArrowDown';
             }
         }
 
         let { key, target } = keyEvent,
             newActiveElement;
 
-        switch(key) {
+        switch (key) {
             // Move to the previous navigable item
             case data.previousKey:
                 newActiveElement = me.navigateGetAdjacent(-1, data);
@@ -396,33 +276,7 @@
         }
     }
 
-    clickItem(el) {
-        // The element knows how to click itself.
-        if (typeof el.click === 'function') {
-            el.click();
-        }
-        // It operates through a listener, so needs an event firing into it.
-        else {
-            const
-                rect    = el.getBoundingClientRect(),
-                clientX = rect.x + (rect.width / 2),
-                clientY = rect.y + (rect.height / 2);
-
-            el.dispatchEvent(new MouseEvent('click', {
-                bubbles  : true,
-                altKey   : Neo.altKeyDown,
-                ctrlKey  : Neo.controlKeyDown,
-                metaKey  : Neo.metaKeyDown,
-                shiftKey : Neo.shiftKeyDown,
-                clientX,
-                clientY
-            }));
-        }
-    }
-
-    /**
-<<<<<<< HEAD
-=======
+    /**
      * @param {MouseEvent} e
      * @param {Object} data
      */
@@ -466,7 +320,6 @@
     }
 
     /**
->>>>>>> b9df7e3c
      * Navigates to the passed
      * @param {String|Number} newActiveElement The id of the new active element in the subject
      * element, or the index of the item.
@@ -496,8 +349,8 @@
 
         // Scroll the target into view smoothly before we focus it without triggering a scroll
         newActiveElement.scrollIntoView({
-            behavior : 'smooth',
-            block    : 'nearest'
+            behavior: 'smooth',
+            block: 'nearest'
         });
 
         // Find a focusable element which may be the item, or inside the item to draw focus to.
@@ -506,7 +359,7 @@
 
         // If the item contains a focusable, we focus it and then react in navigateFocusInHandler
         if (focusTarget) {
-            focusTarget.focus({ preventScroll : true });
+            focusTarget.focus({ preventScroll: true });
         }
         // If not, we programmatically navigate there
         else {
@@ -549,10 +402,9 @@
 
         newActiveElement.scrollIntoView({
             behavior: 'smooth',
-            block   : 'nearest',
-            inline  : 'nearest'
+            block: 'nearest',
+            inline: 'nearest'
         });
-<<<<<<< HEAD
 
         // Link the event source or the encapsulating element to the active item for A11Y
         (data.eventSource || data.subject).setAttribute('aria-activedescendant', data.activeItem.id);
@@ -560,57 +412,19 @@
         // navigating to the same element should get ignored
         if (data.activeItem !== data.previousActiveItem) {
             DomEvents.sendMessageToApp({
-                type                : 'neonavigate',
-                target              : data.id,
-                path                : [{
-                    id : data.id
+                type: 'neonavigate',
+                target: data.id,
+                path: [{
+                    id: data.id
                 }],
-                activeItem          : data.activeItem.id,
-                previousActiveItem  : data.previousActiveItem?.id,
-                activeIndex         : data.activeIndex,
-                previousActiveIndex : data.previousActiveIndex,
-                altKey              : Neo.altKeyDown,
-                ctrlKey             : Neo.controlKeyDown,
-                metaKey             : Neo.metaKeyDown,
-                shiftKey            : Neo.shiftKeyDown
-            })
-        }
-
-        // Navigation causes click if autoClick set.
-        // TabPanels work like this.
-        if (data.autoClick) {
-            this.clickItem(newActiveElement)
-        }
-    }
-
-    navigateGetAdjacent(direction = 1, data) {
-        const { treeWalker } = data;
-
-        // Walk forwards or backwards to the next or previous node which matches our selector
-        treeWalker.currentNode = this.navigatorGetActiveItem(data) || data.subject;
-        treeWalker[direction < 0 ? 'previousNode' : 'nextNode']();
-=======
->>>>>>> b9df7e3c
-
-        // Link the event source or the encapsulating element to the active item for A11Y
-        (data.eventSource || data.subject).setAttribute('aria-activedescendant', data.activeItem.id);
-
-        // navigating to the same element should get ignored
-        if (data.activeItem !== data.previousActiveItem) {
-            DomEvents.sendMessageToApp({
-                type                : 'neonavigate',
-                target              : data.id,
-                path                : [{
-                    id : data.id
-                }],
-                activeItem          : data.activeItem.id,
-                previousActiveItem  : data.previousActiveItem?.id,
-                activeIndex         : data.activeIndex,
-                previousActiveIndex : data.previousActiveIndex,
-                altKey              : Neo.altKeyDown,
-                ctrlKey             : Neo.controlKeyDown,
-                metaKey             : Neo.metaKeyDown,
-                shiftKey            : Neo.shiftKeyDown
+                activeItem: data.activeItem.id,
+                previousActiveItem: data.previousActiveItem?.id,
+                activeIndex: data.activeIndex,
+                previousActiveIndex: data.previousActiveIndex,
+                altKey: Neo.altKeyDown,
+                ctrlKey: Neo.controlKeyDown,
+                metaKey: Neo.metaKeyDown,
+                shiftKey: Neo.shiftKeyDown
             })
         }
 
@@ -650,8 +464,8 @@
      */
     subscribe(data) {
         const
-            me          = this,
-            subject     = data.subject = DomAccess.getElement(data.id),
+            me = this,
+            subject = data.subject = DomAccess.getElement(data.id),
             eventSource = data.eventSource = data.eventSource ? DomAccess.getElement(data.eventSource) : subject;
 
         subject.$navigator = data;
@@ -679,15 +493,15 @@
 
         // We have to know when the DOM mutates in case the active item is removed.
         (data.targetMutationMonitor = new MutationObserver(e => me.navigateTargetChildListChange(e, data))).observe(subject, {
-            childList : true,
-            subtree   : true
+            childList: true,
+            subtree: true
         });
 
         eventSource.addEventListener('keydown', data.l1 = e => me.navigateKeyDownHandler(e, data));
-        subject.addEventListener('mousedown',   data.l2 = e => me.navigateMouseDownHandler(e, data));
-        subject.addEventListener('click',       data.l3 = e => me.navigateClickHandler(e, data));
-        subject.addEventListener('focusin',     data.l4 = e => me.navigateFocusInHandler(e, data));
-        subject.addEventListener('focusout',    data.l5 = e => me.navigateFocusOutHandler(e, data));
+        subject.addEventListener('mousedown', data.l2 = e => me.navigateMouseDownHandler(e, data));
+        subject.addEventListener('click', data.l3 = e => me.navigateClickHandler(e, data));
+        subject.addEventListener('focusin', data.l4 = e => me.navigateFocusInHandler(e, data));
+        subject.addEventListener('focusout', data.l5 = e => me.navigateFocusOutHandler(e, data));
     }
 
     /**
@@ -702,10 +516,10 @@
             delete target.$navigator;
             data.targetMutationMonitor.disconnect();
             data.eventSource.removeEventListener('keydown', data.l1);
-            target.removeEventListener('mousedown',    data.l2);
-            target.removeEventListener('click',        data.l3);
-            target.removeEventListener('focusin',      data.l4);
-            target.removeEventListener('focusout',     data.l5);
+            target.removeEventListener('mousedown', data.l2);
+            target.removeEventListener('click', data.l3);
+            target.removeEventListener('focusin', data.l4);
+            target.removeEventListener('focusout', data.l5);
         }
     }
 }
