{
<<<<<<< HEAD
  "name"            : "neo.mjs",
  "version"         : "6.10.11",
  "description"     : "The webworkers driven UI framework",
  "type"            : "module",
  "repository"      : {
    "type" : "git",
    "url"  : "https://github.com/neomjs/neo.git"
  },
  "bin"             : {
    "neo-cc" : "./buildScripts/createClass.mjs"
  },
  "scripts"         : {
    "add-config"             : "node ./buildScripts/addConfig.mjs",
    "build-all"              : "node ./buildScripts/buildAll.mjs -f -n",
    "build-all-questions"    : "node ./buildScripts/buildAll.mjs -f",
    "build-themes"           : "node ./buildScripts/buildThemes.mjs -f",
    "build-threads"          : "node ./buildScripts/webpack/buildThreads.mjs -f",
    "convert-design-tokens"  : "node ./buildScripts/convertDesignTokens.mjs",
    "create-app"             : "node ./buildScripts/createApp.mjs",
    "create-app-minimal"     : "node ./buildScripts/createAppMinimal.mjs",
    "create-class"           : "node ./buildScripts/createClass.mjs",
    "create-component"       : "node ./buildScripts/createComponent.mjs",
    "generate-docs-json"     : "node ./buildScripts/docs/jsdocx.mjs",
    "inject-package-version" : "node ./buildScripts/injectPackageVersion.mjs",
    "server-start"           : "webpack serve -c ./buildScripts/webpack/webpack.server.config.mjs --open",
    "test"                   : "echo \"Error: no test specified\" && exit 1",
    "watch-themes"           : "node ./buildScripts/watchThemes.mjs"
  },
  "keywords"        : [
    "javascript",
    "frontend",
    "framework",
    "webworker",
    "ecmascript",
    "css",
    "json"
  ],
  "author"          : "Tobias Uhlig, Rich Waters",
  "license"         : "MIT",
  "bugs"            : {
    "url" : "https://github.com/neomjs/neo/issues"
  },
  "homepage"        : "https://neomjs.github.io/pages/",
  "devDependencies" : {
    "@fortawesome/fontawesome-free" : "^6.5.1",
    "autoprefixer"                  : "^10.4.16",
    "chalk"                         : "^5.3.0",
    "clean-webpack-plugin"          : "^4.0.0",
    "commander"                     : "^11.1.0",
    "cssnano"                       : "^6.0.2",
    "envinfo"                       : "^7.11.0",
    "fs-extra"                      : "^11.2.0",
    "highlightjs-line-numbers.js"   : "^2.8.0",
    "inquirer"                      : "^9.2.12",
    "neo-jsdoc"                     : "1.0.1",
    "neo-jsdoc-x"                   : "1.0.5",
    "postcss"                       : "^8.4.32",
    "sass"                          : "^1.69.5",
    "siesta-lite"                   : "5.5.2",
    "showdown"                      : "^2.1.0",
    "url"                           : "^0.11.3",
    "webpack"                       : "^5.89.0",
    "webpack-cli"                   : "^5.1.4",
    "webpack-dev-server"            : "4.15.1",
    "webpack-hook-plugin"           : "^1.0.7",
    "webpack-node-externals"        : "^3.0.0"
  },
  "funding"         : {
    "type" : "GitHub Sponsors",
    "url"  : "https://github.com/sponsors/tobiu"
  }
=======
    "name": "neo.mjs",
    "version": "6.10.10",
    "description": "The webworkers driven UI framework",
    "type": "module",
    "repository": {
        "type": "git",
        "url": "https://github.com/neomjs/neo.git"
    },
    "bin": {
        "neo-cc": "./buildScripts/createClass.mjs"
    },
    "scripts": {
        "add-config": "node ./buildScripts/addConfig.mjs",
        "build-all": "node ./buildScripts/buildAll.mjs -f -n",
        "build-all-questions": "node ./buildScripts/buildAll.mjs -f",
        "build-themes": "node ./buildScripts/buildThemes.mjs -f",
        "build-threads": "node ./buildScripts/webpack/buildThreads.mjs -f",
        "convert-design-tokens": "node ./buildScripts/convertDesignTokens.mjs",
        "create-app": "node ./buildScripts/createApp.mjs",
        "create-class": "node ./buildScripts/createClass.mjs",
        "create-component": "node ./buildScripts/createComponent.mjs",
        "generate-docs-json": "node ./buildScripts/docs/jsdocx.mjs",
        "inject-package-version": "node ./buildScripts/injectPackageVersion.mjs",
        "server-start": "webpack serve -c ./buildScripts/webpack/webpack.server.config.mjs --open",
        "test": "echo \"Error: no test specified\" && exit 1",
        "watch-themes": "node ./buildScripts/watchThemes.mjs"
    },
    "keywords": [
        "javascript",
        "frontend",
        "framework",
        "webworker",
        "ecmascript",
        "css",
        "json"
    ],
    "author": "Tobias Uhlig, Rich Waters",
    "license": "MIT",
    "bugs": {
        "url": "https://github.com/neomjs/neo/issues"
    },
    "homepage": "https://neomjs.github.io/pages/",
    "devDependencies": {
        "@fortawesome/fontawesome-free": "^6.5.1",
        "autoprefixer": "^10.4.16",
        "chalk": "^5.3.0",
        "clean-webpack-plugin": "^4.0.0",
        "commander": "^11.1.0",
        "cssnano": "^6.0.2",
        "envinfo": "^7.11.0",
        "fs-extra": "^11.2.0",
        "highlightjs-line-numbers.js": "^2.8.0",
        "inquirer": "^9.2.12",
        "neo-jsdoc": "1.0.1",
        "neo-jsdoc-x": "1.0.5",
        "postcss": "^8.4.32",
        "sass": "^1.69.5",
        "siesta-lite": "5.5.2",
        "showdown": "^2.1.0",
        "url": "^0.11.3",
        "webpack": "^5.89.0",
        "webpack-cli": "^5.1.4",
        "webpack-dev-server": "4.15.1",
        "webpack-hook-plugin": "^1.0.7",
        "webpack-node-externals": "^3.0.0"
    },
    "funding": {
        "type": "GitHub Sponsors",
        "url": "https://github.com/sponsors/tobiu"
    }
>>>>>>> 1a348fb5
}<|MERGE_RESOLUTION|>--- conflicted
+++ resolved
@@ -1,5 +1,4 @@
 {
-<<<<<<< HEAD
   "name"            : "neo.mjs",
   "version"         : "6.10.11",
   "description"     : "The webworkers driven UI framework",
@@ -71,76 +70,5 @@
     "type" : "GitHub Sponsors",
     "url"  : "https://github.com/sponsors/tobiu"
   }
-=======
-    "name": "neo.mjs",
-    "version": "6.10.10",
-    "description": "The webworkers driven UI framework",
-    "type": "module",
-    "repository": {
-        "type": "git",
-        "url": "https://github.com/neomjs/neo.git"
-    },
-    "bin": {
-        "neo-cc": "./buildScripts/createClass.mjs"
-    },
-    "scripts": {
-        "add-config": "node ./buildScripts/addConfig.mjs",
-        "build-all": "node ./buildScripts/buildAll.mjs -f -n",
-        "build-all-questions": "node ./buildScripts/buildAll.mjs -f",
-        "build-themes": "node ./buildScripts/buildThemes.mjs -f",
-        "build-threads": "node ./buildScripts/webpack/buildThreads.mjs -f",
-        "convert-design-tokens": "node ./buildScripts/convertDesignTokens.mjs",
-        "create-app": "node ./buildScripts/createApp.mjs",
-        "create-class": "node ./buildScripts/createClass.mjs",
-        "create-component": "node ./buildScripts/createComponent.mjs",
-        "generate-docs-json": "node ./buildScripts/docs/jsdocx.mjs",
-        "inject-package-version": "node ./buildScripts/injectPackageVersion.mjs",
-        "server-start": "webpack serve -c ./buildScripts/webpack/webpack.server.config.mjs --open",
-        "test": "echo \"Error: no test specified\" && exit 1",
-        "watch-themes": "node ./buildScripts/watchThemes.mjs"
-    },
-    "keywords": [
-        "javascript",
-        "frontend",
-        "framework",
-        "webworker",
-        "ecmascript",
-        "css",
-        "json"
-    ],
-    "author": "Tobias Uhlig, Rich Waters",
-    "license": "MIT",
-    "bugs": {
-        "url": "https://github.com/neomjs/neo/issues"
-    },
-    "homepage": "https://neomjs.github.io/pages/",
-    "devDependencies": {
-        "@fortawesome/fontawesome-free": "^6.5.1",
-        "autoprefixer": "^10.4.16",
-        "chalk": "^5.3.0",
-        "clean-webpack-plugin": "^4.0.0",
-        "commander": "^11.1.0",
-        "cssnano": "^6.0.2",
-        "envinfo": "^7.11.0",
-        "fs-extra": "^11.2.0",
-        "highlightjs-line-numbers.js": "^2.8.0",
-        "inquirer": "^9.2.12",
-        "neo-jsdoc": "1.0.1",
-        "neo-jsdoc-x": "1.0.5",
-        "postcss": "^8.4.32",
-        "sass": "^1.69.5",
-        "siesta-lite": "5.5.2",
-        "showdown": "^2.1.0",
-        "url": "^0.11.3",
-        "webpack": "^5.89.0",
-        "webpack-cli": "^5.1.4",
-        "webpack-dev-server": "4.15.1",
-        "webpack-hook-plugin": "^1.0.7",
-        "webpack-node-externals": "^3.0.0"
-    },
-    "funding": {
-        "type": "GitHub Sponsors",
-        "url": "https://github.com/sponsors/tobiu"
-    }
->>>>>>> 1a348fb5
+
 }