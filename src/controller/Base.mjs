--- conflicted
+++ resolved
@@ -21,11 +21,7 @@
         /**
          * @member {Object} routes={}
          */
-<<<<<<< HEAD
         routes_: {},
-=======
-        routes: {},
->>>>>>> 98f0b2eb
 
         /**
          * @member {Object} handleRoutes={}
@@ -46,7 +42,6 @@
         super.construct(config);
 
         const me = this;
-<<<<<<< HEAD
         HashHistory.on('change', me.onHashChange, me);
     }
 
@@ -70,30 +65,18 @@
             }, 
             {}
           );
-    
-=======
->>>>>>> 98f0b2eb
 
         me.handleRoutes = {};
         if (Object.keys(me.routes).length > 0) {
             Object.keys(me.routes).forEach(key => {
                 if (key.toLowerCase() === 'default'){
-<<<<<<< HEAD
                     me.defaultRoute = value[key];
-=======
-                    me.defaultRoute = me.routes[key];
->>>>>>> 98f0b2eb
                 } else {
                     me.handleRoutes[key] = new RegExp(key.replace(/{[^\s/]+}/g, '([\\w-]+)')+'$');
                 }
 
             });
         }
-<<<<<<< HEAD
-=======
-
-        HashHistory.on('change', me.onHashChange, me);
->>>>>>> 98f0b2eb
     }
 
     /**
@@ -123,19 +106,13 @@
 
         const me = this;
         let hasRouteBeenFound = false;
-<<<<<<< HEAD
         Object.keys(me.handleRoutes).forEach( key => {
-=======
-        Object.keys(me.handleRoutes).every( key => {
->>>>>>> 98f0b2eb
             let preHandler = undefined;
             let executeHandler = undefined;
             let responsePreHandler = undefined;
 
             const result = value.hashString.match(me.handleRoutes[key]);
             if (result){
-<<<<<<< HEAD
-
                 const paramsRegex = /{[^\s/]+}/g;
                 const arrayParamIds = key.match(paramsRegex);
                 const arrayParamValues = result.splice(1,result.length - 1);
@@ -148,8 +125,6 @@
                     paramObject[ arrayParamIds[i].substring(1,arrayParamIds[i].length -1)] = arrayParamValues[i];
                 }
 
-=======
->>>>>>> 98f0b2eb
                 const target = me.routes[key];
                 if (Neo.isString(target)){
                     executeHandler = this.routes[key];
@@ -158,35 +133,20 @@
                 if (Neo.isObject(target)){
                     executeHandler = this.routes[key].handler;
                     preHandler = this.routes[key].preHandler;
-<<<<<<< HEAD
                     if (preHandler) {
                         responsePreHandler =  me[preHandler]?.call(this, value, oldValue, paramObject);
                     } else {
                         responsePreHandler = true;
                         console.warn('No preHandler defined for routes -> todo it better');
                     }                    
-=======
-                    responsePreHandler = preHandler ? me[preHandler]?.call(this, value, oldValue, result.splice(1,result.length - 1)) : true;
->>>>>>> 98f0b2eb
                 }
 
                 hasRouteBeenFound = true;
 
                 if (responsePreHandler) {
-<<<<<<< HEAD
                     this[executeHandler]?.call(this, value, oldValue, paramObject);
                 }
             }
-=======
-                    this[executeHandler]?.call(this, value, oldValue, result.splice(1,result.length - 1));
-                } else {
-                    console.warn('No preHandler defined for routes -> todo it better');
-                }
-                return false;
-
-            }
-            return true;
->>>>>>> 98f0b2eb
         });
 
         if (Object.keys(me.handleRoutes).length > 0 && !hasRouteBeenFound) {
