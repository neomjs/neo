import Base         from '../core/Base.mjs';
import DeltaUpdates from './mixin/DeltaUpdates.mjs';
import Observable   from '../core/Observable.mjs';
import Rectangle    from '../util/Rectangle.mjs';
import String       from '../util/String.mjs';
import DomUtils     from './DomUtils.mjs';

const
    doPreventDefault = e => e.preventDefault(),
    filterTabbable   = e => !e.classList.contains('neo-focus-trap') && DomUtils.isTabbable(e) ? NodeFilter.FILTER_ACCEPT : NodeFilter.FILTER_SKIP,
    lengthRE         = /^\d+\w+$/,

    fontSizeProps = [
        'font-family',
        'font-kerning',
        'font-size',
        'font-size-adjust',
        'font-stretch',
        'font-style',
        'font-weight',
        'letter-spacing',
        'line-height',
        'text-decoration',
        'text-transform',
        'word-break'
    ],

    capturePassive = {
        capture : true,
        passive : true
    },
    modifierKeys = {
        Shift   : 1,
        Alt     : 1,
        Meta    : 1,
        Control : 1
    };

/**
 * @class Neo.main.DomAccess
 * @extends Neo.core.Base
 * @singleton
 */
class DomAccess extends Base {
    static config = {
        /**
         * @member {String} className='Neo.main.DomAccess'
         * @protected
         */
        className: 'Neo.main.DomAccess',
        /**
         * @member {Number} countDeltas=0
         * @protected
         */
        countDeltas: 0,
        /**
         * @member {Number} countDeltasPer250ms=0
         * @protected
         */
        countDeltasPer250ms: 0,
        /**
         * @member {Number} countUpdates=0
         * @protected
         */
        countUpdates: 0,
        /**
         * @member {Array} mixins=[DeltaUpdates, Observable]
         */
        mixins: [
            DeltaUpdates,
            Observable
        ],
        /**
         * Remote method access for other workers
         * @member {Object} remote={app: [//...]}
         * @protected
         */
        remote: {
            app: [
                'addScript',
                'align',
                'applyBodyCls',
                'blur',
                'execCommand',
                'focus',
                'getAttributes',
                'getBoundingClientRect',
                'getScrollingDimensions',
                'measure',
                'monitorAutoGrow',
                'navigate',
                'navigateTo',
                'scrollBy',
                'scrollIntoView',
                'scrollTo',
                'scrollToTableRow',
                'selectNode',
                'setBodyCls',
                'setStyle',
                'syncModalMask',
                'trapFocus',
                'windowScrollTo'
            ]
        },
        /**
         * @member {Boolean} singleton=true
         * @protected
         */
        singleton: true,
        /**
         * Void attributes inside html tags
         * @member {String[]} voidAttributes
         * @protected
         */
        voidAttributes: [
            'checked',
            'required'
        ]
    }

    /**
     * @returns {HTMLElement}
     */
    get modalMask() {
        let me = this;

        if (!me._modalMask) {
            me._modalMask = document.createElement('div');
            me._modalMask.className = 'neo-dialog-modal-mask';
            me._modalMask.addEventListener('mousedown', doPreventDefault, { capture : true })
        }

        return me._modalMask
    }

    /**
     * @param {Object} config
     */
    construct(config) {
        super.construct(config);

        const me = this;

        if (Neo.config.renderCountDeltas) {
            let node;

            setInterval(() => {
                node = document.getElementById('neo-delta-updates');

                if (node) {
                   node.innerHTML = String(me.countDeltasPer250ms * 4)
                }

                me.countDeltasPer250ms = 0
            }, 250)
        }

        me.initGlobalListeners();

        // Set up our aligning callback which is called when things change which may
        // mean that alignments need to be updated.
        me.syncAligns = me.syncAligns.bind(me)
    }

    initGlobalListeners() {
        const me = this;

        document.addEventListener('mousedown', me.onDocumentMouseDown.bind(me), { capture : true });
        document.addEventListener('keydown', me.onDocumentKeyDown.bind(me), capturePassive);
        document.addEventListener('keyup', me.onDocumentKeyUp.bind(me), capturePassive);
        document.addEventListener('blur', me.onDocumentBlur.bind(me), capturePassive);
    }

    onDocumentMouseDown(e) {
        const focusController = e.target?.closest('[data-focus]');

        // data-focus on an element means reject mousedown gestures, and move focus
        // to the referenced element.
        if (focusController) {
            e.preventDefault();
            document.getElementById(focusController.dataset.focus)?.focus();
        }
    }

    onDocumentKeyDown(keyEvent) {
        if (modifierKeys[keyEvent.key]) {
            // eg Neo.isShiftKeyDown = true or Neo.isControlKeyDown = true.
            // Selection can consult this value
            Neo[`${String.uncapitalize(keyEvent.key)}KeyDown`] = true;
        }
    }

    onDocumentKeyUp(keyEvent) {
        if (modifierKeys[keyEvent.key]) {
            Neo[`${String.uncapitalize(keyEvent.key)}KeyDown`] = false;
        }
    }

    onDocumentBlur() {
        Neo.altKeyDown = Neo.controlKeyDown = Neo.metaKeyDown = Neo.shiftKeyDown = false;
    }

    /**
     * @param {Object} alignSpec
     */
    addAligned(alignSpec) {
        const
            me                     = this,
            { id }                 = alignSpec,
            aligns                 = me._aligns || (me._aligns = new Map()),
            resizeObserver         = me._alignResizeObserver || (me._alignResizeObserver = new ResizeObserver(me.syncAligns)),
            { constrainToElement } = alignSpec;

        // Set up listeners which monitor for changes
        if (!aligns.has(id)) {
            // Realign when target's layout-controlling element changes size
            resizeObserver.observe(alignSpec.offsetParent);

            // Realign when align to target changes size
            resizeObserver.observe(alignSpec.targetElement);

            // Realign when constraining element changes size
            if (constrainToElement) {
                resizeObserver.observe(constrainToElement)
            }
        }

        if (!me.hasDocumentScrollListener) {
            document.addEventListener('scroll', me.syncAligns, {
                capture: true,
                passive: true
            });

            me.hasDocumentScrollListener = true
        }

        if (!me.documentMutationObserver) {
            me.documentMutationObserver = new MutationObserver(me.onDocumentMutation.bind(me));

            me.documentMutationObserver.observe(document.body, {
                childList: true,
                subtree  : true
            })
        }

        aligns.set(id, alignSpec)
    }

    /**
     * @param {Object} data
     * @param {Boolean} data.async
     * @param {Boolean} [data.defer=false]
     * @param {String} [data.src=true]
     */
    addScript(data) {
        let script = document.createElement('script');

        if (!data.hasOwnProperty('async')) {
            data.async = true
        }

        Object.assign(script, data);

        document.head.appendChild(script)
    }

    /**
     * @param {Object} data
     * @returns {Promise<void>}
     */
    async align(data) {
        const
            me              = this,
            { constrainTo } = data,
            subject         = data.subject = me.getElement(data.id),
            { style }       = subject,
            align           = {...data},
            lastAlign       = me._aligns?.get(data.id);

        if (lastAlign) {
            subject.classList.remove(`neo-aligned-${lastAlign.result.position}`)
        }

        // Release any constrainTo or matchSize sizing which may have been imposed
        // by a previous align call.
        me.resetDimensions(align);

        // The Rectangle's align spec target and constrainTo must be Rectangles
        align.target = me.getClippedRect({ id : data.targetElement = me.getElementOrBody(data.target) });

        if (!align.target) {
            // Set the Component with id data.id to hidden : true
            return Neo.worker.App.setConfigs({ id : data.id, hidden : true })
        }

        data.offsetParent = data.targetElement.offsetParent;
        if (constrainTo) {
            align.constrainTo = me.getBoundingClientRect({ id : data.constrainToElement = me.getElementOrBody(constrainTo) })
        }

        // Get an aligned clone of myRect aligned according to the align object
        const
            myRect = me.getBoundingClientRect(data),
            result = data.result = myRect.alignTo(align);

        Object.assign(style, {
            top       : 0,
            left      : 0,
            transform : `translate(${result.x}px,${result.y}px)`
        });
        if (result.width !== myRect.width) {
            style.width = `${result.width}px`
        }
        if (result.height !== myRect.height) {
            style.height = `${result.height}px`
        }

        // Place box shadow at correct edge
        subject.classList.add(`neo-aligned-${result.position}`);

        // Register an alignment to be kept in sync
        me.addAligned(data)
    }

    /**
     * @param {Object} data
     * @param {String[]} data.cls
     */
    applyBodyCls(data) {
        let cls = data.cls || [];
        document.body.classList.add(...cls)
    }

    /**
     * Calls blur() on a node for a given dom node id
     * @param {Object} data
     * @returns {Object} obj.id => the passed id
     */
    blur(data) {
        this.getElement(data.id)?.blur();
        return {id: data.id}
    }

    /**
     * @param {Object} data
     * @param {String} data.command
     * @returns {Object} data
     */
    execCommand(data) {
        document.execCommand(data.command);
        return data;
    }

    /**
     * Calls focus() on a node for a given dom node id
     * @param {Object} data
     * @returns {Object} obj.id => the passed id
     */
    focus(data) {
        let node = this.getElement(data.id);

        if (node) {
            // The children property means focus inner elements if possible.
            if (!DomUtils.isFocusable(node) && data.children) {
<<<<<<< HEAD
                // Prefer to focus input fields over buttons.
                // querySelector('input,textarea,button') returns buttons first, so use multiple calls. 
                node = node.querySelector('input:not(:disabled)') || node.querySelector('textarea:not(:disabled)') || node.querySelector('button:not(:disabled)') || [...node.querySelectorAll('*')].find(DomUtils.isFocusable);
=======
                // query for the first focusable decendent
                node = DomUtils.query(node, DomUtils.isFocusable);
>>>>>>> 8fcf4cc2
            }
            if (node) {
                node.focus();

                if (Neo.isNumber(node.selectionStart)) {
                    node.selectionStart = node.selectionEnd = node.value.length;
                }
            }
        }

        return {id: data.id};
    }

    /**
     * Returns the attributes for a given dom node id
     * @param {Object} data
     * @param {Array|String} data.id either an id or an array of ids
     * @param {Array|String} data.attributes either an attribute or an array of attributes
     * @returns {Array|Object} In case id is an array, an array of attribute objects is returned, otherwise an object
     */
    getAttributes(data) {
        let returnData;

        if (Array.isArray(data.id)) {
            returnData = [];

            data.id.forEach(id => {
                returnData.push(this.getAttributes({
                    attributes: data.attributes,
                    id        : id
                }))
            })
        } else {
            let node = this.getElementOrBody(data.id);

            returnData = {};

            if (node) {
                if (!Array.isArray(data.attributes)) {
                    data.attributes = [data.attributes];

                    data.attributes.forEach(attribute => {
                        returnData[attribute] = node[attribute]
                    })
                }
            }
        }

        return returnData
    }

    /**
     * Returns node.getBoundingClientRect() for a given dom node id
     * @param {Object} data
     * @param {Array|String} data.id either an id or an array of ids
     * @returns {DOMRect|DOMRect[]} In case id is an array, an array of DomRects is returned, otherwise an DomRect object
     */
    getBoundingClientRect(data) {
        let me = this,
            returnData;

        if (Array.isArray(data.id)) {
            return data.id.map(id => me.getBoundingClientRect({ id }));
        } else {
            let node = me.getElementOrBody(data.nodeType ? data : data.id),
                rect = {},
                minWidth, minHeight, style;

            returnData = {};

            if (node) {
                rect      = node.getBoundingClientRect();
                style     = node.ownerDocument.defaultView.getComputedStyle(node);
                minWidth  = style.getPropertyValue('min-width');
                minHeight = style.getPropertyValue('min-height');

                // DomRect does not support spreading => {...DomRect} => {}
                returnData = Rectangle.clone(rect);

                // Measure minWidth/minHeight in other units like em/rem etc
                // Note that 0px is what the DOM reports if no minWidth is specified
                // so we do not report a minimum in these cases.
                if (lengthRE.test(minWidth) && minWidth !== '0px') {
                    returnData.minWidth = me.measure({ value : minWidth, id : node})
                }
                if (lengthRE.test(minHeight) && minHeight !== '0px') {
                    returnData.minHeight = me.measure({ value : minHeight, id : node })
                }
            }
        }

        return returnData
    }

    /**
     * @param {Object|String} data
     * @returns {Neo.util.Rectangle}
     */
    getClippedRect(data) {
        let node            = this.getElement(typeof data === 'object' ? data.id : data),
            { defaultView } = node.ownerDocument,
            rect            = this.getBoundingClientRect(node);

        for (let parentElement = node.offsetParent; parentElement && rect && parentElement !== document.documentElement; parentElement = parentElement.parentElement) {
            if (defaultView.getComputedStyle(parentElement).getPropertyValue('overflow') !== 'visible') {
                rect = rect.intersects(this.getBoundingClientRect(parentElement))
            }
        }

        return rect
    }

    /**
     * @param {String|HTMLElement} nodeId
     * @returns {HTMLElement}
     * @protected
     */
    getElement(nodeId) {
        return nodeId.nodeType ? nodeId : Neo.config.useDomIds ?  document.getElementById(nodeId) : document.querySelector(`[data-neo-id='${nodeId}']`)
    }

    /**
     * @param {String|HTMLElement} [nodeId='document.body']
     * @returns {HTMLElement}
     * @protected
     */
    getElementOrBody(nodeId='document.body') {
        return nodeId.nodeType ? nodeId : (nodeId === 'body' || nodeId === 'document.body') ? document.body : this.getElement(nodeId)
    }

    /**
     * @param {HTMLElement|Object} data
     * @param {String|String[]} data.id
     * @returns {Object}
     */
    getScrollingDimensions(data) {
        const me = this;

        if (Array.isArray(data.id)) {
            return data.id.map(id => me.getScrollingDimensions({ id }))
        } else {
            const node = data.nodeType ? data : me.getElementOrBody(data.id);

            return {
                clientHeight: node?.clientHeight,
                clientWidth : node?.clientWidth,
                scrollHeight: node?.scrollHeight,
                scrollWidth : node?.scrollWidth
            }
        }
    }

    /**
     * @param {HTMLElement} el
     * @returns {Boolean}
     */
    isAlignSubject(el) {
        return [...this._aligns?.values()].some(align => align.subject === el)
    }

    /**
     * Include a script into the document.head
     * @param {String} src
     * @param {Boolean} [async=true]
     * @returns {Promise<unknown>}
     */
    loadScript(src, async=true) {
        let script;

        return new Promise((resolve, reject) => {
            script = document.createElement('script');

            Object.assign(script, {
                async,
                onerror: reject,
                onload : resolve,
                src
            });

            document.head.appendChild(script)
        })
    }

    /**
     * Include a link into the document.head
     * @param {String} href
     * @returns {Promise<unknown>}
     */
    loadStylesheet(href) {
        let link;

        return new Promise((resolve, reject) => {
            link = document.createElement('link');

            Object.assign(link, {
                href,
                onerror: reject,
                onload : resolve,
                rel    : 'stylesheet',
                type   : 'text/css'
            });

            document.head.appendChild(link)
        })
    }

    /**
     * @param {Object} data
     * @param {String} data.id
     * @param {Number|String} data.value
     * @returns {Number|String}
     */
    measure({ value, id }) {
        const node = id.nodeType === 1 ? id : this.getElement(id);

        if (value.endsWith('%')) {
            const fraction = parseFloat(value) / 100;

            return (node.offsetParent?.getBoundingClientRect().height || 0) * fraction
        }
        // If it's any other CSS unit than px, it needs to be measured using the DOM
        else if (isNaN(value) && !value.endsWith('px')) {
            const elStyle = node.ownerDocument.defaultView.getComputedStyle(node);

            let d = this._measuringDiv;

            if (!d) {
                d = this._measuringDiv = document.createElement('div');
                d.style = 'position:fixed;top:-10000px;left:-10000px'
            }

            // In case a DOM update cleared it out
            document.body.appendChild(d);

            // Set all the font-size, font-weight etc style properties so that
            // em/ex/rem etc units will match
            fontSizeProps.forEach(prop => {
                d.style[prop] = elStyle[prop];
            });
            d.className = node.className;
            d.style.width = value;

            // Read back the resulting computed pixel width
            value = elStyle.width;

        }
        // If it's a number, or ends with px, use the numeric value.
        else {
            value = parseFloat(value)
        }

        return value
    }

    /**
     * Checks the overflow status of a TextAreaField's &lt;textarea> element and updates the
     * height so that there is never a vertical scrollbar.
     * @param {Object} data
     */
    async monitorAutoGrow(data) {
        const
            me     = this,
            target = data.subject = me.getElement(data.id);

        // We need to update the height on every input event is autoGrow is truthy.
        target[data.autoGrow ? 'addEventListener' : 'removeEventListener']('input', me.monitorAutoGrowHandler);

        // Fix the height up immediately too
        data.autoGrow && me.monitorAutoGrowHandler({
            target
        })
    }

    monitorAutoGrowHandler({ target }) {
        const
            { style }              = target,
            { style : inputStyle } = target.closest('.neo-textarea');

        // Measure the scrollHeight when forced to overflow, then set height to encompass the scrollHeight
        style.height = style.minHeight = 0;
        inputStyle.setProperty('--textfield-input-height', `${target.scrollHeight + 5}px`);
        inputStyle.setProperty('height', '');
        style.height = style.minHeight = ''
    }

    /**
     * @param {Array} mutations
     */
    onDocumentMutation(mutations) {
        const me = this;

        // If the mutations are purely align subjects being added or removed, take no action.
        if (!mutations.every(({ type, addedNodes, removedNodes }) => {
            if (type === 'childList') {
                const nodes = [...Array.from(addedNodes), ...Array.from(removedNodes)];

                return nodes.every(a => me.isAlignSubject(a))
            }
        })) {
            me.syncAligns()
        }
    }

    /**
     *
     */
    onDomContentLoaded() {
        Neo.config.applyBodyCls && this.applyBodyCls({cls: ['neo-body']})
    }

    /**
     * @param {Object} data
     * @param {String} data.id
     * @param {String} data.nodeId
     */
    onGetOffscreenCanvas(data) {
        let me        = this,
            node      = me.getElement(data.nodeId),
            offscreen = node.transferControlToOffscreen();

        data.offscreen = offscreen;

        Neo.worker.Manager.sendMessage(data.origin, {
            action : 'reply',
            data,
            replyId: data.id,
            success: true
        }, [offscreen])
    }

    /**
     * @param {Object} data
     * @param {String[]} data.attributes
     * @param {Array} data.functions An array containing strings and/or objects
     * @param {String[]} data.styles
     * @param {String} data.vnodeId
     * @protected
     */
    onReadDom(data) {
        let attributes    = data.attributes || [],
            functions     = data.functions  || [],
            styles        = data.styles     || [],
            vnodeId       = data.vnodeId,
            retAttributes = {},
            retFunctions  = {},
            retStyles     = {},
            element       = vnodeId ? this.getElement(vnodeId) : null,
            fnName, scope;

        attributes.forEach(key => {
            retAttributes[key] = element[key];
        });

        functions.forEach((key, index) => {
            if (Neo.isObject(key)) {
                key.params         = key.params         || [];
                key.paramIsDomNode = key.paramIsDomNode || [];

                scope = key.scope ? document[key.scope] : element;

                key.params.forEach((param, paramIndex) => {
                    if (key.paramIsDomNode[paramIndex] === true) {
                        key.params[paramIndex] = this.getElement(key.params[paramIndex])
                    }
                });

                fnName = key.returnFnName ? key.returnFnName : index;
                retFunctions[fnName] = scope[key.fn](...key.params);

                if (key.returnValue) {
                    retFunctions[fnName] = retFunctions[fnName][key.returnValue]
                }
            } else {
                retFunctions[key] = element[key]()
            }
        });

        styles.forEach(key => {
            retStyles[key] = element.style[key]
        });

        Object.assign(data, {
            attributes: retAttributes,
            functions : retFunctions,
            styles    : retStyles
        });

        Neo.worker.Manager.sendMessage(data.origin, {
            action : 'reply',
            data,
            replyId: data.id,
            success: true
        })
    }

    /**
     * @param data
     * @param data.target
     * @param data.relatedTarget
     */
    onTrappedFocusMovement({ target, relatedTarget }) {
        const backwards = relatedTarget && (target.compareDocumentPosition(relatedTarget) & 4);

        if (target.matches('.neo-focus-trap')) {
            const
                containingEement = target.parentElement,
                treeWalker       = containingEement.$treeWalker,
                topFocusTrap     = containingEement.$topFocusTrap,
                bottomFocusTrap  = containingEement.$bottomFocusTrap;

            treeWalker.currentNode = backwards ? bottomFocusTrap : topFocusTrap;
            treeWalker[backwards ? 'previousNode' : 'nextNode']();

            requestAnimationFrame(() => treeWalker.currentNode.focus())
        }
    }

    /**
     * @param {Object} data
     * @protected
     */
    read(data) {
        typeof data === 'function' && data()
    }

    /**
     * Resets any DOM sizing configs to the last externally configured value.
     *
     * This is used during aligning to release any constraints applied by a previous alignment.
     * @param {Object} align
     * @protected
     */
    resetDimensions(align) {
        Object.assign(this.getElement(align.id).style, {
            flex     : align.configuredFlex,
            height   : align.configuredHeight,
            maxHeight: align.configuredMaxHeight,
            maxWidth : align.configuredMaxWidth,
            minHeight: align.configuredMinHeight,
            minWidth : align.configuredMinWidth,
            width    : align.configuredWidth
        })
    }

    /**
     * @param {Object} data
     * @param {String} data.direction left, top
     * @param {String} data.id
     * @param {Number} data.value
     * @returns {Object} obj.id => the passed id
     */
    scrollBy(data) {
        let node = this.getElement(data.id);

        if (node) {
            node[`scroll${Neo.capitalize(data.direction)}`] += data.value
        }

        return {id: data.id}
    }

    /**
     * @param {Object} data
     * @param {String} data.id
     * @param {String} [data.behavior='smooth']
     * @param {String} [data.block='start']
     * @param {String} [data.inline='nearest']
     * @returns {Object} obj.id => the passed id
     */
    scrollIntoView(data) {
        let node = this.getElement(data.id);

        node?.scrollIntoView({
            behavior: data.behavior || 'smooth',
            block   : data.block    || 'start',
            inline  : data.inline   || 'nearest'
        });

        return {id: data.id}
    }

    /**
     * @param {Object} data
     * @param {String} data.direction left, top
     * @param {String} data.id
     * @param {Number} data.value
     * @returns {Object} obj.id => the passed id
     */
    scrollTo(data) {
        let node = this.getElement(data.id);

        if (node) {
            node[`scroll${Neo.capitalize(data.direction)}`] = data.value
        }

        return {id: data.id}
    }

    /**
     * @param {Object} data
     * @param {String} data.id
     * @param {String} [data.behavior='smooth']
     * @param {String} [data.offset=34]
     * @returns {Object} obj.id => the passed id
     */
    scrollToTableRow(data) {
        let node = this.getElement(data.id); // tr tag

        if (node) {
            let tableNode   = node.parentNode.parentNode,
                wrapperNode = tableNode.parentNode,
                tableTop    = tableNode.getBoundingClientRect().top,
                top         = node.getBoundingClientRect().top;

            wrapperNode.scrollTo({
                behavior: data.behavior || 'smooth',
                top     : top - tableTop - (data.hasOwnProperty('offset') ? data.offset : 34)
            })
        }

        return {id: data.id}
    }

    /**
     * @param {Object} data
     * @param {String} data.id
     * @param {Number} [data.start=0]
     * @param {Number} [data.end=99999]
     * @returns {Object} obj.id => the passed id
     */
    selectNode(data) {
        let node  = this.getElement(data.id),
            start = Neo.isNumber(data.start) ? data.start : 0,
            end   = Neo.isNumber(data.end)   ? data.end   : 99999;

        if (node) {
            node.select();
            node.setSelectionRange(start, end)
        }

        return {id: data.id}
    }

    /**
     * @param {Object} data
     * @param {String[]} data.add
     * @param {Object[]} data.remove
     */
    setBodyCls(data) {
        document.body.classList.remove(...data.remove || []);
        document.body.classList.add(...data.add || [])
    }

    /**
     * Not recommended to use => stick to vdom updates.
     * Can be handy for custom CSS based animations though.
     * @param {Object} data
     * @param {String} data.id A node id or 'document.body'
     * @param {Object} data.style
     * @returns {Object} obj.id => the passed id
     */
    setStyle(data) {
        let node = this.getElementOrBody(data.id);

        if (node) {
            Object.entries(data.style).forEach(([key, value]) => {
                if (Neo.isString(value) && value.includes('!important')) {
                    value = value.replace('!important', '').trim();
                    node.style.setProperty(Neo.decamel(key), value, 'important')
                } else {
                    node.style[Neo.decamel(key)] = value
                }
            })
        }

        return {id: data.id}
    }

    /**
     *
     */
    syncAligns() {
        const
            me          = this,
            { _aligns } = me;

        // Keep all registered aligns aligned on any detected change
        _aligns?.forEach(align => {
            const targetPresent = document.contains(align.targetElement);

            // Align subject and target still in the DOM - correct its alignment
            if (document.contains(align.subject) && targetPresent) {
                me.align(align)
            }
            // Align subject or target no longer in the DOM - remove it.
            else {
                // If target is no longer in the DOM, hide the subject component
                if (!targetPresent) {
                    Neo.worker.App.setConfigs({ id: align.id, hidden: true })
                }

                const
                    { _alignResizeObserver } = me,
                    { constrainToElement }   = align;

                // Stop observing the align elements
                _alignResizeObserver.unobserve(align.subject);
                _alignResizeObserver.unobserve(align.offsetParent);
                _alignResizeObserver.unobserve(align.targetElement);
                if (constrainToElement) {
                    _alignResizeObserver.unobserve(constrainToElement)
                }

                // Clear the last aligned class.
                align.subject.classList.remove(`neo-aligned-${align.result?.position}`);

                _aligns.delete(align.id)
            }
        })
    }

    /**
     * @param {Object} data
     * @param {String} data.id
     * @param {Boolean} data.modal
     */
    syncModalMask({ id, modal }) {
        const el = id && this.getElement(id);

        // If we are visible and modal, the mask needs to be just below this element.
        if (el && modal && el.ownerDocument.contains(el) && el.ownerDocument.defaultView.getComputedStyle(el).getPropertyValue('display') !== 'none') {
            document.body.insertBefore(this.modalMask, el)
        }
        // Otherwise, the mask needs to be below the next topmost modal dialog if possible, or hidden
        else {
            const
                modals       = document.querySelectorAll('.neo-modal'),
                topmostModal = modals[modals.length - 1];

            // Move the mask under the next topmost modal now modal "id" is gone.
            if (topmostModal) {
                this.syncModalMask({ id: topmostModal.id, modal: true })
            } else {
                this._modalMask?.remove()
            }
        }
    }

    /**
     * Traps (or stops trapping) focus within a Component
     * @param {Object} data
     * @param {String} data.id The Component to trap focus within.
     * @param {Boolean} [data.trap=true] Pass `false` to stop trapping focus inside the Component.
     */
    async trapFocus(data) {
        const
            me                     = this,
            onTrappedFocusMovement = me.$boundOnTrappedFocusMovement || (me.$boundOnTrappedFocusMovement = me.onTrappedFocusMovement.bind(me)),
            subject                = data.subject = me.getElement(data.id),
            { trap = true }        = data;

        // Called before DOM has been created.
        if (!subject) {
            return
        }

        let topFocusTrap    = subject.$topFocusTrap,
            bottomFocusTrap = subject.$bottomFocusTrap;

        if (trap) {
            if (!subject.$treeWalker) {
                subject.$treeWalker = document.createTreeWalker(subject, NodeFilter.SHOW_ELEMENT, {
                    acceptNode: filterTabbable
                });
                topFocusTrap = subject.$topFocusTrap = document.createElement('div');
                bottomFocusTrap = subject.$bottomFocusTrap = document.createElement('div');

                // The two focus traping elements must be invisble but tabbable.
                topFocusTrap.className = bottomFocusTrap.className = 'neo-focus-trap';
                topFocusTrap.setAttribute('tabIndex', 0);
                bottomFocusTrap.setAttribute('tabIndex', 0);

                // Listen for when they gain focus and wrap focus within the encapsulating element
                subject.addEventListener('focusin', onTrappedFocusMovement)
            }

            // Ensure content is encapsulated by the focus trap elements
            subject.insertBefore(topFocusTrap, subject.firstChild);
            subject.appendChild(bottomFocusTrap)
        } else {
            subject.removeEventListener('focusin', onTrappedFocusMovement)
        }
    }

    /**
     * @param {Object} data
     * @param {String} [data.behavior='smooth'] // auto or smooth
     * @param {String} [data.left=0]
     * @param {String} [data.top=0]
     */
    windowScrollTo(data) {
        window.scrollTo({
            behavior: data.behavior || 'smooth',
            left    : data.left     || 0,
            top     : data.top      || 0
        })
    }

    /**
     * @param {Object} data
     * @protected
     */
    write(data) {
        this.du_insertNode({
            index    : data.parentIndex,
            outerHTML: data.html || data.outerHTML,
            parentId : data.parentId
        })
    }
}

let instance = Neo.applyClassConfig(DomAccess);

export default instance;<|MERGE_RESOLUTION|>--- conflicted
+++ resolved
@@ -362,14 +362,8 @@
         if (node) {
             // The children property means focus inner elements if possible.
             if (!DomUtils.isFocusable(node) && data.children) {
-<<<<<<< HEAD
-                // Prefer to focus input fields over buttons.
-                // querySelector('input,textarea,button') returns buttons first, so use multiple calls. 
-                node = node.querySelector('input:not(:disabled)') || node.querySelector('textarea:not(:disabled)') || node.querySelector('button:not(:disabled)') || [...node.querySelectorAll('*')].find(DomUtils.isFocusable);
-=======
                 // query for the first focusable decendent
                 node = DomUtils.query(node, DomUtils.isFocusable);
->>>>>>> 8fcf4cc2
             }
             if (node) {
                 node.focus();
