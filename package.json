--- conflicted
+++ resolved
@@ -1,10 +1,6 @@
 {
     "name": "neo.mjs",
-<<<<<<< HEAD
-    "version": "5.15.5",
-=======
     "version": "5.16.2",
->>>>>>> 8083add7
     "description": "The webworkers driven UI framework",
     "type": "module",
     "repository": {
