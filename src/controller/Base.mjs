import CoreBase    from '../core/Base.mjs';
import HashHistory from '../util/HashHistory.mjs';

/**
 * @class Neo.controller.Base
 * @extends Neo.core.Base
 */
class Base extends CoreBase {
    static config = {
        /**
         * @member {String} className='Neo.controller.Base'
         * @protected
         */
        className: 'Neo.controller.Base',
        /**
         * @member {String} ntype='controller'
         * @protected
         */
        ntype: 'controller',

        /**
         * @member {Object} routes={}
         */
        routes_: {},

        /**
         * @member {Object} handleRoutes={}
         */
        handleRoutes: {},

        /**
         * @member {String} defaultRoute=undefined
         */
        defaultRoute: null

    }

    /**
     * @param {Object} config
     */
    construct(config) {
        super.construct(config);

        const me = this;
        HashHistory.on('change', me.onHashChange, me);
    }

     /**
     * Triggered after the badgePosition config got changed
     * @param {String} value
     * @param {String} oldValue
     * @protected
     */
    afterSetRoutes(value, oldValue){
        const me = this;

        const functionSort = (a,b) => { 
            const usedRegex = new RegExp("/", "g");
            return a.match(usedRegex).length - b.match(usedRegex).length;
        }
        me.routes = Object.keys(value).sort(functionSort).reduce(
            (obj, key) => { 
              obj[key] = value[key]; 
              return obj;
            }, 
            {}
          );
<<<<<<< HEAD
    
=======
>>>>>>> 84f4933d

        me.handleRoutes = {};
        if (Object.keys(me.routes).length > 0) {
            Object.keys(me.routes).forEach(key => {
                if (key.toLowerCase() === 'default'){
                    me.defaultRoute = value[key];
                } else {
                    me.handleRoutes[key] = new RegExp(key.replace(/{[^\s/]+}/g, '([\\w-]+)')+'$');
                }

            });
        }
    }

    /**
     * @param args
     */
    destroy(...args) {
        HashHistory.un('change', this.onHashChange, this);

        super.destroy(...args);
    }

    /**
     * Placeholder method which gets triggered when an invalid route is called
     * @param {Object} value
     * @param {Object} oldValue
     */
    onNoRouteFound(value, oldValue) {

    }

    /**
     * Placeholder method which gets triggered when the hash inside the browser url changes
     * @param {Object} value
     * @param {Object} oldValue
     */
    onHashChange(value, oldValue) {

        const me = this;
        let hasRouteBeenFound = false;
        Object.keys(me.handleRoutes).forEach( key => {
            let preHandler = undefined;
            let executeHandler = undefined;
            let responsePreHandler = undefined;

            const result = value.hashString.match(me.handleRoutes[key]);
            if (result){
<<<<<<< HEAD

=======
>>>>>>> 84f4933d
                const paramsRegex = /{[^\s/]+}/g;
                const arrayParamIds = key.match(paramsRegex);
                const arrayParamValues = result.splice(1,result.length - 1);
                if (arrayParamIds && arrayParamIds.length !== arrayParamValues.length){
                    throw "Number of IDs and number of Values do not match";
                } 

                const paramObject = {};
                for(let i=0;  arrayParamIds && i< arrayParamIds.length; i++){
                    paramObject[ arrayParamIds[i].substring(1,arrayParamIds[i].length -1)] = arrayParamValues[i];
                }

                const target = me.routes[key];
                if (Neo.isString(target)){
                    executeHandler = this.routes[key];
                    responsePreHandler = true;
                }
                if (Neo.isObject(target)){
                    executeHandler = this.routes[key].handler;
                    preHandler = this.routes[key].preHandler;
                    if (preHandler) {
                        responsePreHandler =  me[preHandler]?.call(this, value, oldValue, paramObject);
                    } else {
                        responsePreHandler = true;
                        console.warn('No preHandler defined for routes -> todo it better');
                    }                    
                }

                hasRouteBeenFound = true;

                if (responsePreHandler) {
                    this[executeHandler]?.call(this, value, oldValue, paramObject);
                }
            }
        });

        if (Object.keys(me.handleRoutes).length > 0 && !hasRouteBeenFound) {
            if (me.defaultRoute) {
                this[me.defaultRoute]?.call(this, value, oldValue);
            } else {
                this.onNoRouteFound(value, oldValue);
            }
        }
    }

    /**
     *
     */
    onConstructed() {
        let currentHash = HashHistory.first();

        currentHash && this.onHashChange(currentHash, null);
    }



}

Neo.applyClassConfig(Base);

export default Base;<|MERGE_RESOLUTION|>--- conflicted
+++ resolved
@@ -65,10 +65,6 @@
             }, 
             {}
           );
-<<<<<<< HEAD
-    
-=======
->>>>>>> 84f4933d
 
         me.handleRoutes = {};
         if (Object.keys(me.routes).length > 0) {
@@ -117,10 +113,6 @@
 
             const result = value.hashString.match(me.handleRoutes[key]);
             if (result){
-<<<<<<< HEAD
-
-=======
->>>>>>> 84f4933d
                 const paramsRegex = /{[^\s/]+}/g;
                 const arrayParamIds = key.match(paramsRegex);
                 const arrayParamValues = result.splice(1,result.length - 1);
