--- conflicted
+++ resolved
@@ -1,10 +1,6 @@
 {
     "name": "neo.mjs",
-<<<<<<< HEAD
-    "version": "6.9.10",
-=======
     "version": "6.9.11",
->>>>>>> 97c4c2ff
     "description": "The webworkers driven UI framework",
     "type": "module",
     "repository": {
