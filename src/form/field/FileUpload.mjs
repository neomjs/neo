import Base from '../../form/field/Base.mjs';
import NeoArray from '../../util/Array.mjs';

const
    sizeRE         = /^(\d+)(kb|mb|gb)?$/i,
    sizeMultiplier = {
        unit : 1,
        kb   : 1000,
        mb   : 1000000,
        gb   : 1000000000
    };

/**
 * An accessible file uploading widget which automatically commences an upload as soon as
 * a file is selected using the UI.
 *
 * The URL to which the file must be uploaded is specified in the {@link config#uploadUrl} property.
 * This service must return a JSON status response in the following form for successful uploads:
 *
 * ```json
 * {
 *     "success" : true,
 *     "documentId" : 1
 * }
 * ```
 *
 * And the following form for unsuccessful uploads:
 *
 * ```json
 * {
 *     "success" : false,
 *     "message" : "Why the upload was rejected"
 * }
 * ```
 *
 * The name of the `documentId` property is configured in {@link #member-documentIdParameter}.
 * It defaults to `'documentId'`.
 *
 * The `documentId` is used when requesting the document malware scan status, and when requesting
 * that the document be deleted, or downloaded.
 *
 * If the upload is successful, then the {@link #member-documentStatusUrl} is polled until the
 * malware scan. The document id returned from the upload is passed in the parameter named
 * by the {@link #member-documentIdParameter}. It defaults to `'documentId'`.
 *
 * This service must return a JSON status response in the following if the scan is still progressing:
 *
 * ```json
 * {
 *     "status" : "scanning"
 * }
 * ```
 *
 * And the following form is malware was detected:
 *
 * ```json
 * {
 *     "status" : "scan-failed"
 * }
 * ```
 *
 * After a successful scan, a document may or may not be downloadable.
 *
 * For a downloadable document, the response must be:
 *
 * ```json
 * {
 *     "status" : "downloadable"
 * }
 * ```
 *
 * For a non-downloadable document, the response must be:
 *
 * ```json
 * {
 *     "status" : "not-downloadable"
 * }
 * ```
 * @class Neo.form.field.FileUpload
 * @extends Neo.form.field.Base
 */
class FileUpload extends Base {
    static config = {
        /**
         * @member {String} className='Neo.form.field.FileUpload'
         * @protected
         */
        className: 'Neo.form.field.FileUpload',
        /**
         * @member {String} ntype='file-upload-field'
         * @protected
         */
        ntype: 'file-upload-field',
        /**
         * @member {String[]} baseCls=['neo-file-upload-field']
         * @protected
         */
        baseCls: ['neo-file-upload-field'],
        /**
         * @member {String[]} cls=['neo-field-empty']
         */
        cls: ['neo-field-empty'],
        /**
         * @member {Object} _vdom
         */
        _vdom:
        {cn: [
            {tag: 'i', cls: 'neo-file-upload-state-icon'},
            {cls: 'neo-file-upload-body', cn: [
                {cls: 'neo-file-upload-filename'},
                {cls: 'neo-file-upload-state'}
            ]},
            {tag: 'button', cls: 'neo-file-upload-action-button'},
            {tag: 'input', cls: 'neo-file-upload-input', type: 'file'},
            {tag: 'label', cls: 'neo-file-upload-label'},
            {cls: 'neo-file-upload-error-message'}
        ]},

        /**
         * An Object containing a default set of headers to be passed to the server on every HTTP request.
         * @member {Object} headers
         */
        headers_: {},

        /**
         * An Object which allows the status text returned from the {@link #property-documentStatusUrl} to be
         * mapped to the corresponding next widget state.
         * @member {Object} documentStatusMap
         */
        documentStatusMap: {
            SCANNING         : 'scanning',

            // The server doing its own secondary upload to the final storage location may return this.
            // We enter the same state as scanning. A spinner shows for the duration of this state
            UPLOADING       : 'scanning',

            MALWARE_DETECTED: 'scan-failed',
            UN_DOWNLOADABLE : 'not-downloadable',
            AVAILABLE       : 'not-downloadable',
            DOWNLOADABLE    : 'downloadable',
            DELETED         : 'deleted'
        },

        /**
         * @member {String|null} document_=null
         */
        document_: null,

        /**
         * If this widget should reference an existing document, configure the widget with a documentId
         * so that it can initialize in the correct "uploaded" state.
         *
         * If this is *not* configured, then this property will be set after a successful upload to
         * the id returned from the {@link #property-uploadUrl}.
         * @member {String|Number} documentId
         */
        documentId: null,

        /**
         * The URL of the file upload service to which the selected file is sent.
         *
         * This service must return a JSON response of the form:
         *
         * ```json
         * {
         *     "success"    : true,
         *     "message"    : "Only needed if the success property is false",
         *     "documentId" : 1
         * }
         * ```
         *
         * The document id is needed so that this widget can follow up and request the results of the
         * scan operation to see if the file was accepted, and whether it is to be subsequently downloadable.
         *
         * The document status request URL must be configured in {@link #member-documentStatusUrl}
         * @member {String|null} uploadUrl=null
         */
        uploadUrl: null,

        /**
         * The name of the JSON property in which the document id is returned in the upload response
         * JSON packet and the token string which is substituted for the document id when requesting
         * a malware scan and a document deletion.
         *
         * Defaults fro `documentId`
         *
         * @member {String} documentIdParameter='documentId'
         */
        documentIdParameter: 'documentId',

        /**
         * The URL from which the file may be downloaded after it has finished its scan.
         *
         * This must contain a substitution token named the same as the {@link #property-documentIdParameter}
         * which is used when creating a URL
         *
         * for example:
         *
         * ```json
         * {
         *     downloadUrl : '/getDocument/${documentId}'
         * }
         * ```
         *
         * The document id returned from the {@link #member-uploadUrl upload} is passed in the parameter named
         * by the {@link #member-documentIdParameter}. It defaults to `'documentId'`.
         *
         * @member {String|null} downloadUrl_=null
         */
        downloadUrl_: null,

        /**
         * The URL of the file status reporting service.
         *
         * This must contain a substitution token named the same as the {@link #property-documentIdParameter}
         * which is used when creating a URL
         *
         * for example:
         *
         * ```json
         * {
         *     documentStatusUrl : '/getDocumentStatus/${documentId}'
         * }
         * ```
         *
         * This widget will use this service after a successful upload to determine its next
         * state.
         *
         * This service must return a JSON response of the form:
         *
         * ```json
         * {
         *     "status" : "scanning" or "scan-failed" or "downloadable or "not-downloadable"
         * }
         * ```
         *
         * @member {String|null} documentStatusUrl_=null
         */
        documentStatusUrl_: null,

        /**
         * The polling interval *in milliseconds* to wait between asking the server how the document scan
         * is proceeding.
         *
         * Defaults to 2000ms
         *
         * @member {Number} statusScanInterval=2000
         */
        statusScanInterval: 2000,

        /**
         * The URL of the file deletion service.
         *
         * This must contain a substitution token named the same as the {@link #property-documentIdParameter}
         * which is used when creating a URL
         *
         * for example:
         *
         * ```json
         * {
         *     documentDeleteUrl : '/deleteDocument/${documentId}'
         * }
         * ```
         *
         * This widget will use this service after a successful upload to determine its next
         * state.
         *
         * If this service yields an HTTP 200 status, the deletion is taken to have been successful.
         *
         * @member {String|null} documentDeleteUrl_=null
         */
        documentDeleteUrl_: null,

        /**
         * The HTTP method to use when requesting a document deletion using the {@link #member-documentDeleteUrl}.
         *
         * Defaults to `DELETE`.
         * @member {String} documentDeleteMethod='DELETE'
         */
        documentDeleteMethod: 'DELETE',

        /**
         * @member {String} state_=null
         */
        state_: 'ready',

        /**
         * @member {Object} types=null
         */
        types_: null,

        /**
         * @member {String|Number|null} maxSize=null
         */
        maxSize_: null,

        /**
         * The error text to show below the widget
         * @member {String|null} error_=null
         */
        error_ : null,

        // UI strings which can be overridden for other languages
        chooseFile           : 'Choose file',
        documentText         : 'Document',
        invalidFileFormat    : 'invalid file format',
        pleaseUseTheseTypes  : 'Please use these file types {allowedFileTypes}',
        fileSizeMoreThan     : 'File size exceeds {allowedFileSize}',
        uploadError          : 'Please try again',
        documentDeleteError  : 'Document delete service error',
        isNoLongerAvailable  : 'is no longer available',
        documentStatusError  : 'Document status service error',
        uploadFailed         : 'Upload failed',
        scanning             : 'Scanning',
        uploading            : 'Uploading...',
        malwareFoundInFile   : 'Malware found in file',
        pleaseCheck          : 'Please check the file and try again',
        successfullyUploaded : 'Successfully uploaded',
        fileWasDeleted       : 'File was deleted'
    }

    /**
     * @param {Object} config
     */
    construct(config) {
        super.construct(config);

        const me = this;

        me.addDomListeners([
            { input : me.onInputValueChange, scope: me},
            { click : me.onActionButtonClick, delegate : '.neo-file-upload-action-button', scope : me}
        ]);
    }

    afterSetId(value, oldValue) {
        const inputElId = `${this.id}-input`;

        this.getInputEl().id =  this.vdom.cn[4].for = inputElId;

        // silent vdom update, the super call will trigger the engine
        super.afterSetId?.(value, oldValue);
    }

    onConstructed() {
        super.onConstructed(...arguments);

        this.vdom.cn[4].html = this.chooseFile;
    }

    /**
     * @returns {Object}
     */
    getInputEl() {
        return this.vdom.cn[3];
    }

    async clear() {
        const
            me      = this,
            { cls } = me;

        NeoArray.add(cls, 'neo-field-empty');
        me.cls = cls;

        me.vdom.cn[3] = {
            id    : `${me.id}-input`,
            cls   : 'neo-file-upload-input',
            tag   : 'input',
            type  : 'file',
            value : ''
        };
        me.state = 'ready';
        me.error = '';
        me.file = me.document = null;

        // We have to wait for the DOM to have changed, and the input field to be visible
        await new Promise(resolve => setTimeout(resolve, 100));
        me.focus(me.getInputEl().id);
    }

    /**
     * @param {Object} data
     * @protected
     */
    onInputValueChange({ files }) {
        const
            me        = this,
            {
                types,
                cls
            } = me,
            body      = me.vdom.cn[1];

        if (files.length) {
            NeoArray.remove(cls, 'neo-field-empty');
            me.cls = cls;

            const
                file     = files.item(0),
                pointPos = file.name.lastIndexOf('.'),
                type     = pointPos > -1 ? file.name.slice(pointPos + 1) : '';

            if (me.types && !types[type]) {
                body.cn[0].innerHTML = file.name;
                body.cn[1].innerHTML = `${me.invalidFileFormat} (.${type}) ${me.formatSize(file.size)}`;
                me.error = me.pleaseUseTheseTypes?.replace('{allowedFileTypes}', Object.keys(types).join(' .'))
            }
            else if (file.size > me.maxSize) {
                body.cn[0].innerHTML = file.name;
                body.cn[1].innerHTML = me.formatSize(file.size);
                me.error = me.fileSizeMoreThan?.replace('{allowedFileSize}', String(me._maxSize).toUpperCase());
            }
            // If it passes the type and maxSize check, upload it
            else {
                me.fileSize = me.formatSize(file.size);
                me.error = '';
                me.upload(file);
            }
        }
        // If cleared, we go back to ready state
        else {
            me.state = 'ready';
        }
    }

    async upload(file) {
        const
            me         = this,
            xhr        = me.xhr = new XMLHttpRequest(),
            { upload } = xhr,
            fileData   = new FormData(),
            headers    = { ...me.headers };

        // Show the action button
        me.file  = file;
        me.state = 'starting';

        // We have to wait for the DOM to have changed, and the action button to be visible
        await new Promise(resolve => setTimeout(resolve, 100));
        me.focus(me.vdom.cn[2].id);

        me.vdom.cn[1].cn[0].innerHTML = file.name;
        me.update();
        me.state = 'uploading';

        // This means no progress as opposed to zero, but still during a currently successful ongoing upload.
        // When it is NaN, the error display does not attempt to show progress.
        me.progress = NaN;

        fileData.append("file", file);

        // React to upload state changes
        upload.addEventListener('progress', me.onUploadProgress.bind(me));
        upload.addEventListener('error',    me.onUploadError.bind(me));
        upload.addEventListener('abort',    me.onUploadAbort.bind(me));
        xhr.addEventListener('loadend',     me.onUploadDone.bind(me));

        xhr.open("POST", me.uploadUrl, true);

        /**
         * This event fires before every HTTP request is sent to the server via any of the configured URLs.
         *
         * @event beforeRequest
         * @param {Object} event The event
         * @param {Object} event.headers An object containing the configured {@link #property-headers}
         * for this widget, into which new headers may be injected.
         * @returns {Object}
         */
        me.fire('beforeRequest', {
            headers
        });
        for (const header in headers) {
            xhr.setRequestHeader(header, headers[header]);
        }

        xhr.send(fileData);
    }

    onUploadProgress({ loaded, total }) {
        const
            progress = this.progress = loaded / total,
            { vdom } = this;

        (vdom.style || (vdom.style = {}))['--upload-progress'] = `${progress}turn`;

        vdom.cn[1].cn[1].innerHTML = `${this.uploading}... (${Math.round(progress * 100)}%)`;

        this.uploadSize = loaded;
        this.update();
    }

    onUploadAbort(e) {
        this.xhr = null;
        this.clear();
    }

    onUploadError(e) {
        this.xhr = null;
        this.state = 'upload-failed';
        this.error = `${this.uploadError}`;
    }

    onUploadDone({ loaded, target : xhr }) {
        const me = this;

        me.xhr = null;

        // Successful network request.
        // Check the resulting JSON packet for details and any error.
        if (String(xhr.status).startsWith('2')) {
            if (loaded !== 0) {
                const response = JSON.parse(xhr.response);

                if (response.success) {
                    me.documentId = response[me.documentIdParameter];

                    // The status check phase is optional.
                    // If no URL specified, the file is taken to be downloadable.
                    if (me.documentStatusUrl) {
                        me.state = 'processing';

                        // Start polling the server to see when the scan has a result;
                        me.checkDocumentStatus();
                    }
                    else {
                        me.state = 'downloadable';
                    }
                }
                else {
                    me.error = response.message;
                    me.state = 'upload-failed';
                }
            }
        }
        // Failed network request
        else {
<<<<<<< HEAD
            if (xhr.response){
                const response = JSON.parse(xhr.response);
                me.error = response.message;
            } else {
                me.error = `HTTP status : ${xhr.statusText}`;
            }
            me.progress = NaN;
            me.state = 'upload-failed';
=======
            me.error    = xhr.response ? JSON.parse(xhr.response).message : `HTTP status : ${xhr.statusText}`;
            me.progress = NaN;
            me.state    = 'upload-failed';
>>>>>>> e49844da
        }
    }

    onActionButtonClick() {
        const
            me        = this,
            { state } = me;

        // When they click the action button, depending on which state we are in, we go to
        // different states.
        switch (state) {
            // During upload, its an abort
            case 'uploading':
                me.abortUpload();
                break;

            // While processing we just have to wait until it's succeeded or failed..
            case 'processing':
                break;

            // If the upload or the scan failed, the document will not have been
            // saved, so we just go back to ready state
            case 'upload-failed':
            case 'scan-failed':
                me.clear();
                me.state = 'ready';
                break;

            // For stored documents, we need to tell the server the document
            // is not required.
            case 'processing':
            case 'downloadable':
            case 'not-downloadable':
                me.deleteDocument();
                break;
            case 'deleted':
                me.clear();
                me.state = 'ready';
                break;
            case 'ready':
                me.clear();
                break;
        }
    }

    abortUpload() {
        this.xhr?.abort();
    }

    async deleteDocument() {
        const
            me          = this,
            { headers } = me;

        me.fire('beforeRequest', {
            headers
        });

        // We ask the server to delete using our this.documentId
        const statusResponse = await fetch(me.documentDeleteUrl, {
            method : me.documentDeleteMethod,
            headers
        });

        // Success
        if (String(statusResponse.status).slice(0, 1) === '2') {
            me.clear();
            me.state = 'ready';
        }
        else {
            me.error = `${me.documentDeleteError}: ${statusResponse.statusText}`;
        }
    }

    async checkDocumentStatus() {
        const
            me          = this,
            { headers } = me;

        if (me.state === 'processing') {
            me.fire('beforeRequest', {
                headers
            });

            const statusResponse = await fetch(me.documentStatusUrl, {
                headers
            });

            // Success
            if (String(statusResponse.status).slice(0, 1) === '2') {
                const
                    serverJson   = await statusResponse.json(),
                    serverStatus = serverJson.status,
                    // Map the server's states codes to our own status codes
                    status       = me.documentStatusMap[serverStatus] || serverStatus;

                switch (status) {
                    case 'scanning':
                        setTimeout(() => me.checkDocumentStatus(), me.statusScanInterval);
                        break;
                    case 'deleted':
                        me.error = `${me.documentText} ${me.documentId} ${isNoLongerAvailable}`;
                        me.state = 'ready';
                        break;
                    default:
                        me.state = status;
                }
            }
            else {
                me.error = `${me.documentStatusError}: ${statusResponse.statusText || `Server error ${statusResponse.status}`}`;
                me.state = 'deleted';
            }
        }
    }

    afterSetDocument(document) {
        if (document) {
            const
                me      = this,
                { cls } = me;

            NeoArray.remove(cls, 'neo-field-empty');
            me.cls = cls;

            me.documentId = document.id;
            me.fileSize = me.formatSize(document.size);
            me.vdom.cn[1].cn[0].innerHTML = document.fileName;
            me.state = me.documentStatusMap[document.status];
        }
    }

    /**
     * Triggered after the state config got changed
     * @param {String} value
     * @param {String} oldValue
     * @protected
     */
    afterSetState(value, oldValue) {
        const
            me      = this,
            {
                vdom
            } = me,
            anchor  = vdom.cn[1].cn[0],
            status  = vdom.cn[1].cn[1];

        delete vdom.inert;

        switch (value) {
            case 'ready':
                anchor.tag = 'div';
                anchor.href = '';
                break;
            case 'upload-failed':
                status.innerHTML = `${me.uploadFailed}${isNaN(me.progress) ? '' : `... (${Math.round(me.progress * 100)}%)`}`;
                break;
            case 'processing':
                status.innerHTML = `${me.scanning}... (${me.formatSize(me.uploadSize)})`;
                vdom.inert = true;
                break;
            case 'scan-failed':
                status.innerHTML = `${me.malwareFoundInFile}. \u2022 ${me.fileSize}`;
                me.error = me.pleaseCheck;
                break;
            case 'downloadable':
                anchor.tag = 'a';
                anchor.href = me.createUrl(me.downloadUrl, {
                    [me.documentIdParameter] : me.documentId
                });
                status.innerHTML = me.fileSize;
                break;
            case 'not-downloadable':
                status.innerHTML = me.document ? me.fileSize : `${me.successfullyUploaded} \u2022 ${me.fileSize}`;
                break;
            case 'deleted':
                status.innerHTML = me.fileWasDeleted;
        }

        me.validate();
        me.update();

        // Processing above may mutate cls
        const { cls } = me;

        NeoArray.remove(cls, 'neo-file-upload-state-' + oldValue);
        NeoArray.add(cls, 'neo-file-upload-state-' + value);
        NeoArray[me.file || me.document ? 'remove' : 'add', 'neo-field-empty'];
        me.cls = cls;
    }

    /**
     * Creates a URL substituting the passed parameter names in at the places where the name
     * occurs within `{}` in the pattern.
     * @param {String} urlPattern
     * @param {Object} params
     */
    createUrl(urlPattern, params) {
        for (const paramName in params) {
            urlPattern = urlPattern.replace(`{${paramName}}`, params[paramName]);
        }
        return urlPattern;
    }

    beforeGetHeaders(headers) {
        return { ...(headers || {}) }
    }

    beforeGetDocumentStatusUrl(documentStatusUrl) {
        const me = this;

        return typeof documentStatusUrl === 'function'? documentStatusUrl.call(me, me) : me.createUrl(documentStatusUrl, {
            [me.documentIdParameter] : me.documentId
        });
    }

    beforeGetDocumentDeleteUrl(documentDeleteUrl) {
        const me = this;

        return typeof documentDeleteUrl === 'function'? documentDeleteUrl.call(me, me) : me.createUrl(documentDeleteUrl, {
            [me.documentIdParameter] : me.documentId
        });
    }

    beforeGetDownloadUrl(downloadUrl) {
        const me = this;

        return typeof downloadUrl === 'function'? downloadUrl.call(me, me) : me.createUrl(downloadUrl, {
            [me.documentIdParameter] : me.documentId
        });
    }

    beforeGetMaxSize(maxSize) {
        // Not configured means no limit
        if (maxSize == null) {
            return Number.MAX_SAFE_INTEGER;
        }

        // Split eg "100mb" into the numeric and units parts
        const sizeParts = sizeRE.exec(maxSize);

        if (sizeParts) {
            // Convert mb to 1000000 etc
            const multiplier = sizeMultiplier[(sizeParts[2]||'unit').toLowerCase()];

            return parseInt(sizeParts[1]) * multiplier;
        }
    }

    afterSetError(text) {
        if (text) {
            this.vdom.cn[5].cn = [{
                vtype : 'text',
                html  : text
            }];
        }
        else {
            this.vdom.cn[5].cn = [];
        }

        this.validate();
        this.update();
    }

    formatSize(bytes, separator = '', postFix = '') {
        if (bytes) {
            const
                sizes = ['Bytes', 'KB', 'MB', 'GB', 'TB'],
                i     = Math.min(parseInt(Math.floor(Math.log(bytes) / Math.log(1000)).toString(), 10), sizes.length - 1);

            return `${(bytes / (1000 ** i)).toFixed(i ? 1 : 0)}${separator}${sizes[i]}${postFix}`;
        }
        return 'n/a';
    }

    /**
     * @returns {Boolean}
     */
    validate() {
        const
            { cls } = this,
            isValid = this.isValid();

        NeoArray.toggle(cls, 'neo-invalid', !isValid);
        this.cls = cls;

        return isValid;
    }

    isValid() {
        const me = this;

        return !me.error &&  !(me.state === 'ready' && me.required) ||
               (    (me.state === 'downloadable') ||
                    (me.state === 'not-downloadable')
               );
    }
}

Neo.applyClassConfig(FileUpload);

export default FileUpload;<|MERGE_RESOLUTION|>--- conflicted
+++ resolved
@@ -535,20 +535,9 @@
         }
         // Failed network request
         else {
-<<<<<<< HEAD
-            if (xhr.response){
-                const response = JSON.parse(xhr.response);
-                me.error = response.message;
-            } else {
-                me.error = `HTTP status : ${xhr.statusText}`;
-            }
-            me.progress = NaN;
-            me.state = 'upload-failed';
-=======
             me.error    = xhr.response ? JSON.parse(xhr.response).message : `HTTP status : ${xhr.statusText}`;
             me.progress = NaN;
             me.state    = 'upload-failed';
->>>>>>> e49844da
         }
     }
 
