<<<<<<< HEAD
import Container               from '../../../../src/container/Base.mjs';
import ContentComponent        from './ContentComponent.mjs';
import ContentTreeList         from './ContentTreeList.mjs';
=======
import Container from '../../../../src/container/Base.mjs';
import ContentView from './ContentView.mjs';
import ContentTreeList from './ContentTreeList.mjs';
>>>>>>> 97c4c2ff
import MainContainerController from './MainContainerController.mjs';
import MainContainerModel      from './MainContainerModel.mjs';
import Splitter                from '../../../../src/component/Splitter.mjs';

/**
 * @class LearnNeo.view.home.MainContainer
 * @extends Neo.container.Base
 */
class MainContainer extends Container {
    static config = {
        /**
         * @member {String} className='LearnNeo.view.home.MainContainer'
         * @protected
         */
        className: 'LearnNeo.view.home.MainContainer',
        /**
         * @member {Neo.controller.Component} controller=MainContainerController
         */
        controller: MainContainerController,
        /**
         * @member {Object[]} items
         */
        items: [{
            module  : Container,
            layout  : 'fit',
            minWidth: 350,
            width   : 350,

            items: [{
                module   : ContentTreeList,
                reference: 'tree',
<<<<<<< HEAD
                listeners: {contentChange: 'onContentListLeafClick'}
            }]
        }, {
            module      : Splitter,
            resizeTarget: 'previous',
            size        : 5
        }, {
            module   : ContentComponent,
            reference: 'content'
=======
                listeners: {
                    contentChange: 'onContentChange',
                }
            }]
        }, {
            module: Splitter,
            resizeTarget: 'previous',
            size: 5
        }, {
            module: ContentView,
            reference: 'content',
            listeners: {
                edit: 'onContentEdit',
                refresh: 'onContentRefresh'
            }
>>>>>>> 97c4c2ff
        }],
        /**
         * @member {Object} layout={ntype:'hbox',align:'stretch'}
         */
        layout: {ntype: 'hbox', align: 'stretch'},
        /**
         * @member {Neo.model.Component} model=MainContainerModel
         */
        model: MainContainerModel
    }


}

Neo.applyClassConfig(MainContainer);

export default MainContainer;<|MERGE_RESOLUTION|>--- conflicted
+++ resolved
@@ -1,15 +1,9 @@
-<<<<<<< HEAD
-import Container               from '../../../../src/container/Base.mjs';
-import ContentComponent        from './ContentComponent.mjs';
-import ContentTreeList         from './ContentTreeList.mjs';
-=======
 import Container from '../../../../src/container/Base.mjs';
 import ContentView from './ContentView.mjs';
 import ContentTreeList from './ContentTreeList.mjs';
->>>>>>> 97c4c2ff
 import MainContainerController from './MainContainerController.mjs';
-import MainContainerModel      from './MainContainerModel.mjs';
-import Splitter                from '../../../../src/component/Splitter.mjs';
+import MainContainerModel from './MainContainerModel.mjs';
+import Splitter from '../../../../src/component/Splitter.mjs';
 
 /**
  * @class LearnNeo.view.home.MainContainer
@@ -30,25 +24,14 @@
          * @member {Object[]} items
          */
         items: [{
-            module  : Container,
-            layout  : 'fit',
+            module: Container,
+            layout: 'fit',
             minWidth: 350,
-            width   : 350,
+            width: 350,
 
             items: [{
-                module   : ContentTreeList,
+                module: ContentTreeList,
                 reference: 'tree',
-<<<<<<< HEAD
-                listeners: {contentChange: 'onContentListLeafClick'}
-            }]
-        }, {
-            module      : Splitter,
-            resizeTarget: 'previous',
-            size        : 5
-        }, {
-            module   : ContentComponent,
-            reference: 'content'
-=======
                 listeners: {
                     contentChange: 'onContentChange',
                 }
@@ -64,7 +47,6 @@
                 edit: 'onContentEdit',
                 refresh: 'onContentRefresh'
             }
->>>>>>> 97c4c2ff
         }],
         /**
          * @member {Object} layout={ntype:'hbox',align:'stretch'}
