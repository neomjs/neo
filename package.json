--- conflicted
+++ resolved
@@ -49,11 +49,7 @@
         "chalk": "^5.3.0",
         "clean-webpack-plugin": "^4.0.0",
         "commander": "^12.0.0",
-<<<<<<< HEAD
-        "cssnano": "^6.1.1",
-=======
         "cssnano": "^6.1.2",
->>>>>>> b9df7e3c
         "envinfo": "^7.11.1",
         "fs-extra": "^11.2.0",
         "highlightjs-line-numbers.js": "^2.8.0",
