--- conflicted
+++ resolved
@@ -20,15 +20,9 @@
          */
         singleton: true,
         /**
-<<<<<<< HEAD
-         * @member {String} version='6.9.10'
-         */
-        version: '6.9.10'
-=======
          * @member {String} version='6.9.11'
          */
         version: '6.9.11'
->>>>>>> 97c4c2ff
     }
 
     /**
