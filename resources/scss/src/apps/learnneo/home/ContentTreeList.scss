--- conflicted
+++ resolved
@@ -1,4 +1,3 @@
-<<<<<<< HEAD
 
 .sidenav-container {
     background-color: transparent;
@@ -15,15 +14,6 @@
         font-size: 18px !important;
         font-weight: 500;
     }
-=======
-.neo-list-container>.neo-list-item {
-    font-size: 18px !important;
-    font-weight: 500;
-}
-
-.topics-tree {
-    padding: 8px;
->>>>>>> 7ffac8f8
 
     .neo-list-item {
         border-radius   : 8px;
