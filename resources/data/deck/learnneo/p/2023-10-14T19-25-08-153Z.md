--- conflicted
+++ resolved
@@ -78,12 +78,7 @@
         className : 'Foo.view.MainView',
         controller: Controller,
         model     : ViewModel,
-<<<<<<< HEAD
         layout: {ntype:'vbox', align:'start'}, 
-=======
-
-        layout: {ntype: 'fit'},
->>>>>>> 1a348fb5
         items : [{
             module: Button,
             text  : 'Button'
@@ -96,8 +91,6 @@
 export default MainView;
 </pre>
 
-<<<<<<< HEAD
-
 Note the entry in `items:[]`. That's a description of the button that will be the single item in our 
 container. In Neo.mjs terms we're _configuring_ the button. Neo.mjs is a declarative framework, in 
 which components and objects are described. It's an abstraction. In other words, the code describes 
@@ -108,29 +101,11 @@
 
 In another topic you'll learn about the Neo.mjs config system and declaratively describing views, 
 controllers, and other things.
-=======
-Note the entry in `items:[]`. That's a description of the button that'll be created as the single
-item in our container. In Neo.mjs terms we're _configuring_ the button. Neo.mjs is a declarative framework,
-in which components and objects are described. It's an abstraction. In other words, the code describes 
-what we want, but not how it's done. In the code above, we want our container to have one item &mdash; a button 
-with some text. _How_ that's done isn't important here in the container. A non-declarative approach would be 
-more focused on _how_, where you might way "I want a &lt;button> HTML element with its innerHTML set to some 
-value." 
-
-In another topic you'll learn about the Neo.mjs config system and declaratively describing
-views, controllers, and other things.
-
-If you run the app you'll see one huge button. That's because the container is configured to 
-use the "fit" layout, which means the container is designed to hold one and only one component,
-and that component will take up all available space. We could get a more normal looking button
-by changing the layout.
-
-`layout: {ntype:'vbox', align:'start},`
->>>>>>> 1a348fb5
 
 Here's a simplified running example. The `model` and `controller` are omitted, because they aren't 
 actually used in the example, and the import root path is different to reflect the location of the 
 Neo.mjs libarary relative to the examples.
+
 
 <pre data-neo>
 import Base from '../../../../src/container/Base.mjs';
