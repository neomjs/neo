import ClassSystemUtil  from '../../util/ClassSystem.mjs';
import ComponentManager from '../../manager/Component.mjs';
import List             from '../../list/Base.mjs';
import Picker           from './Picker.mjs';
import Store            from '../../data/Store.mjs';
import VDomUtil         from '../../util/VDom.mjs';
import { buffer }       from '../../util/Function.mjs';
/**
 * Provides a dropdown list to select one or multiple items.
 *
 * Conforms to ARIA accessiblity standards outlines in https://www.w3.org/WAI/ARIA/apg/patterns/combobox/
 * @class Neo.form.field.Select
 * @extends Neo.form.field.Picker
 */
class Select extends Picker {
    /**
     * Valid values for triggerAction
     * @member {String[]} triggerActions=['all','filtered']
     * @protected
     * @static
     */
    static triggerActions = ['all', 'filtered']

    static config = {
        /**
         * @member {String} className='Neo.form.field.Select'
         * @protected
         */
        className: 'Neo.form.field.Select',
        /**
         * @member {String} ntype='selectfield'
         * @protected
         */
        ntype: 'selectfield',
        /**
         * @member {String[]} baseCls=['neo-selectfield','neo-pickerfield','neo-textfield']
         */
        baseCls: ['neo-selectfield', 'neo-pickerfield', 'neo-textfield'],
        /**
         * @member {String} displayField='name'
         */
        displayField: 'name',
        /**
         * @member {String} filterOperator_='like'
         */
        filterOperator_: 'like',
        /**
         * True will only fire a change event, in case the TextField input value matches a record.
         * onFocusLeave() will try to select a hint record, if needed and possible.
         * @member {Boolean} forceSelection=false
         */
        forceSelection: false,
        /**
         * @member {String|Number|null} activeRecordId=null
         */
        activeRecordId: null,
        /**
         * Additional used keys for the selection model
         * @member {Object} keys
         */
        keys: {
            Down  : 'onKeyDownDown',
            Escape: 'onKeyDownEscape'
        },
        /**
         * @member {String|null} lastManualInput=null
         * @protected
         */
        lastManualInput: null,
        /**
         * @member {Neo.list.Base} list=null
         * @protected
         */
        list: null,
        /**
         * @member {Object|null} listConfig_=null
         */
        listConfig_: null,
        /**
         * The height of the picker container. Defaults to px.
         * @member {Number|null} pickerHeight=null
         */
        pickerHeight: null,
        /**
         * @member {Object} record_=null
         * @protected
         */
        record_: null,
        /**
         * @member {String|null} role='combobox'
         */
        role: 'combobox',
        /**
         * @member {Neo.data.Store|null} store_=null
         */
        store_: null,
        /**
         * Showing the list via the down trigger can either show all list items or only show items which
         * match the filter string inside the input field.
         * Valid values: all, filtered
         * @member {String} triggerAction_='all'
         */
        triggerAction_: 'all',
        /**
         * Display the first matching result while typing
         * @member {Boolean} typeAhead_=true
         */
        typeAhead_: true,
        /**
         * Set this config to false, in case typing into the input field should not filter list items
         * @member {Boolean} useFilter_=true
         */
        useFilter_: true,
        /**
         * This config should point to the store keyProperty or a different model field,
         * which you want to submit instead
         * @member {Number|String} valueField='id'
         */
        valueField: 'id',
        /**
         * The millisecond time to delay between input field mutation and applying the input field's
         * new value to the filter
         * @member {Number} filterDelay=300
         */
        filterDelay : 300
    }

    /**
     * @param {Object} config
     */
    construct(config) {
        super.construct(config);

        // Create buffered function to respond to input field mutation
        this.filterOnInput = buffer(this.filterOnInput, this, this.filterDelay);

        this.typeAhead && this.updateTypeAhead()
    }

    /**
     * Triggered after the record config got changed
     * @param {Object} value
     * @param {Object} oldValue
     * @protected
     */
    afterSetRecord(value) {
        if (this._picker?.isVisible) {
            let me             = this,
                selectionModel = me.list?.selectionModel;

            if (value) {
                selectionModel?.select(value);
            }
            else {
                selectionModel.deselectAll();
            }
        }
    }

    /**
     * Triggered after the store config got changed
     * @param {Neo.data.Store} value
     * @param {Neo.data.Store} oldValue
     * @protected
     */
    afterSetStore(value, oldValue) {
        let me = this,
            filters;

        if (value) {
            if (me.useFilter) {
                filters = value.filters || [];

                filters.push({
                    includeEmptyValues: true,
                    operator          : me.filterOperator,
                    property          : me.displayField,
                    value             : value.get(me.value)?.[me.displayField] || me.value
                });

                value.filters = filters
            }

            if (me.list) {
                me.list.store = value
            }

            value.on('load', me.onStoreLoad, me)
        }
    }

    /**
     * Triggered after the typeAhead config got changed
     * @param {Boolean} value
     * @param {Boolean} oldValue
     * @protected
     */
    afterSetTypeAhead(value, oldValue) {
        this.rendered && this.updateTypeAhead()
    }

    /**
     * Triggered before the listConfig config gets changed.
     * @param {Object} value
     * @param {Object} oldValue
     * @returns {Object}
     * @protected
     */
    beforeSetListConfig(value, oldValue) {
        value && this.parseItemConfigs(value);
        return value
    }

    /**
     * Triggered before the store config gets changed.
     * @param {Object|Neo.data.Store|null} value
     * @param {Neo.data.Store} oldValue
     * @returns {Neo.data.Store}
     * @protected
     */
    beforeSetStore(value, oldValue) {
        const
            me                          = this,
            { valueField, displayField} = me;

        oldValue?.destroy();

        // Promote an array of items to be a Store
        if (Array.isArray(value)) {
            value = {
                data : value.map((v, i) => {
                    // Simplest case is just picking string values.
                    if (typeof v === 'string') {
                        v = {
                            [valueField]   : v,
                            [displayField] : v
                        };
                    }
                    return v;
                })
            };
        }

        // to reduce boilerplate code, a store config object without a defined model should default
        // to displayField & valueField defaults
        if (Neo.typeOf(value) === 'Object' && !value.model && !value.module && !value.ntype) {
            value.model = {
                fields: [
                    {name: valueField,   type: 'String'},
                    {name: displayField, type: 'String'}
                ]
            }
        }

        return ClassSystemUtil.beforeSetInstance(value, Store);
    }

    /**
     * Triggered before the triggerAction config gets changed
     * @param {String} value
     * @param {String} oldValue
     * @protected
     */
    beforeSetTriggerAction(value, oldValue) {
        return this.beforeSetEnumValue(value, oldValue, 'triggerAction')
    }

    /**
     * Triggered before the value config gets changed.
     * @param {Number|String|null} value
     * @param {Number|String|null} oldValue
     * @returns {Number|String|null}
     * @protected
     */
    beforeSetValue(value, oldValue) {
        let me           = this,
            displayField = me.displayField,
            store        = me.store,
            record;

        if (Neo.isObject(value)) {
            me.record = value;
            return value[displayField];
        } else {
            record = store.isFiltered() ? store.allItems.get(value) : store.get(value);

            if (record) {
                me.record = record;
                return record[displayField];
            }
        }

        me.record = store.find(displayField, value)[0] || null;

        return value
    }

    /**
     * @returns {Neo.list.Base}
     */
    createPickerComponent() {
        const me = this;

        me.list = Neo.create({
            module          : List,
            appName         : me.appName,
            displayField    : me.displayField,
            role            : 'listbox',
            itemRole        : 'option',
            parentId        : me.id,
            navigator       : {
                eventSource : me.getInputElId()
            },
            selectionModel  : {stayInList: false},
            store           : me.store,
            ...me.listConfig
        });
        me.getInputEl()['aria-controls'] = me.list.id;

        me.list.addDomListeners({
            neonavigate: {
                fn    : me.onListItemNavigate,
                scope : me
            }
        });
        me.list.selectionModel.on({
            selectionChange : me.onListItemSelectionChange,
            noChange        : me.onListItemSelectionNoChange,
            scope           : me
        })

        return me.list;
    }

    /**
     * Overrides form.field.Base
     * @param {*} value
     * @param {*} oldValue
     * @override
     */
    fireChangeEvent(value, oldValue) {
        let me            = this,
            FormContainer = Neo.form?.Container,
            record        = me.record,
            oldRecord, params;

        if (!(me.forceSelection && !record)) {
            oldRecord = me.store.get(oldValue) || null;

            params = {
                component: me,
                oldRecord,
                oldValue,
                record,
                value
            };

            me.fire('change', params);

            if (!me.suspendEvents) {
                ComponentManager.getParents(me).forEach(parent => {
                    if (FormContainer && parent instanceof FormContainer) {
                        parent.fire('fieldChange', params)
                    }
                })
            }
        }
    }

    /**
     * @returns {Object}
     */
    getInputHintEl() {
        return VDomUtil.findVdomChild(this.vdom, this.getInputHintId())?.vdom
    }

    /**
     * @returns {String}
     */
    getInputHintId() {
        return this.id + '__input-hint'
    }

    /**
     * Returns the first selected record or null
     * returns {Object}
     */
    getRecord() {
        let list      = this.list,
            recordKey = list.selectionModel.getSelection()[0];

        return recordKey && this.store.get(list.getItemRecordId(recordKey)) || null
    }

    /**
     * @returns {Number|String}
     */
    getValue() {
        let me = this;

        return me.record?.[me.valueField] || me.value
    }

    onConstructed() {
        const inputEl = this.getInputEl();

        inputEl['aria-expanded'] = false
        inputEl['aria-haspopup'] = 'listbox'
        inputEl['aria-activedescendant'] = ''
        super.onConstructed(...arguments);
    }

    /**
     * @param {Object} data
     * @param {Object[]} data.oldPath
     * @protected
     */
    onFocusLeave(data) {
        let me = this;

        if (!me.record) {
            if (me.forceSelection) {
                me.value = me.forceSelection ? me.activeRecordId : null;
            }
            // If we exit without selecting a record, clear the filter input value.
            else {
                me.getInputEl().value = '';
            }
        }

        // Clear any typeahead hint
        me.updateTypeAheadValue('');

        // The VDOM must not carry the empty string permanently. Only while clearing the value.
        if (!me.record && !me.forceSelection) {
            delete me.getInputEl().value;
        }

        super.onFocusLeave(data)
    }

    filterOnInput(data) {
        if (data.value) {
            this.doFilter(data.value);
        }
        else if (this.picker) {
            this.picker?.hide();
        }
    }

    /**
     * @param {Object} data
     * @protected
     */
    onInputValueChange(data) {
        // We do not call super here. The value of the Select is *not* connected to the value
        // typed into the input area. The input area is just a filter value to filter the list.
        this.lastManualInput = data.value
        this.filterOnInput(data);
    }

    /**
     * @param {Object} data
     * @protected
     */
    onKeyDownDown(data) {
        if (!this.picker || this.picker?.hidden) {
            this.onPickerTriggerClick();
        }
    }

    onPickerHiddenChange({ value }) {
        const inputEl = this.getInputEl();

        super.onPickerHiddenChange(...arguments);
        if (value) {
            inputEl['aria-activedescendant'] = '';
        }
        inputEl['aria-expanded'] = !value;
        this.update();
    }

    // TODO:
    // When we are using a `Collection` as our `valueCollection`, and that `Collection` is the
    // `items` of the List's `selectionModel`, then this will be `onValueCollectionChange`,
    // a `mutate` listener on our own `valueCollection` which backs our `value` field which
    // will be implemented by a getter which accesses `valueCollection`.
    // This will become important for implementing multiSelect
    /**
     * @param {Object} selectionChangeEvent
     * @param {Object[]} selectionChangeEvent.selection
     * @protected
     */
    onListItemSelectionChange({ selection }) {
        if (selection?.length) {
            const
                me           = this,
                oldValue     = me.value,
                selected     = selection[0],
                record       = typeof selected === 'string' ? me.store.get(me.list.getItemRecordId(selected)) : selected,
                value        = record[me.displayField];

            me.hidePicker();
            me.hintRecordId = null;
            me.record       = record;
            me._value       = value;
            me.getInputHintEl().value = null;

            me.afterSetValue(value, oldValue, true); // prevent the list from getting filtered

            me.fire('select', {
                record,
                value
            })
        }
    }

    /**
     * Selection was attempted to be changed but resulted in no action.
     * For example clicking on already selected list item.
     */
    onListItemSelectionNoChange() {
        this.hidePicker();
    }

    /**
     * @param {Object} record
     * @protected
     */
    onListItemNavigate({ activeItem, activeIndex }) {
        if (activeIndex >= 0) {
            const
                me        = this,
                { store } = me;

            me.activeRecord = store.getAt(activeIndex)
            me.activeRecordId = me.activeRecord[store.keyProperty || model.keyProperty]
<<<<<<< HEAD
=======
            me.getInputEl()['aria-activedescendant'] = activeItem;
>>>>>>> 7ae08504

            // Update typeahead hint (which updates DOM), or update DOM
            me.typeAhead ? me.updateTypeAheadValue(me.lastManualInput) : me.update();
        }
    }

    /**
     * Selecting a record, if required
     * @param {Object[]} items
     */
    onStoreLoad(items) {
        let me    = this,
            value = me.value;

        if (value) {
            me._value = null; // silent update
            me.value  = value
        }
    }

    /**
     *
     */
    selectFirstListItem() {
        this.selectListItem(0)
    }

    /**
     *
     */
    selectLastListItem() {
        this.selectListItem(this.store.getCount() -1)
    }

    /**
     * If no index is passed, the index matching to the field input will get used (0 if none)
     * @param {Number} [index]
     */
    selectListItem(index) {
        let me = this;

        if (!Neo.isNumber(index)) {
            if (me.activeRecordId) {
                index = me.store.indexOfKey(me.activeRecordId);
            } else {
                index = 0;
            }
        }

        me.list.selectItem(index);
    }

    onPickerTriggerClick() {
        let me = this;

        if (me.picker?.isVisible) {
            me.picker.hidden = true;
        }
        else if (!me.readOnly && !me.disabled) {
            me.doFilter(null)
        }
    }

    /**
     * All routes which expect to open the picker route through here. This updates the
     * filter and ensures that the picker is visible and reflecting the state of the filter.
     *
     * Input event processing passes the current input field value in as the filter value.
     *
     * Invocation of the expand trigger passes `null` so as to clear filtering.
     * @private
     * @param {String}null} value The value to filter the picker by
     */
    doFilter(value) {
        let me     = this,
            filter = me.store.getFilter(me.displayField),
            {
                record,
                picker
            }      = me;

        if (filter) {
            filter.value = value;
        }
<<<<<<< HEAD

        // Filter resulting in something to show
        if (me.store.getCount()) {
            me.getPicker().hidden = false;

=======

        // Filter resulting in something to show
        if (me.store.getCount()) {
            me.getPicker().hidden = false;

>>>>>>> 7ae08504
            // List might not exist until the picker is created
            const
                { list }           = me,
                { selectionModel } = list;

            // On show, set the active item to be the current selected record or the first
            if (record) {
                // We do not want to hear back about our own selection
                selectionModel.suspendEvents = true;
                selectionModel.select(record);
                selectionModel.suspendEvents = false;
            }
            setTimeout(() => {
                list.activeIndex = me.record || 0;
            }, 100)
        }
        // Filtered down to nothing - hide picker if it has been created.
        else if (picker) {
            picker._hidden = true;
        }
    }

    /**
     * @param {Boolean} [silent=false]
     * @protected
     */
    updateTypeAhead(silent=false) {
        let me      = this,
            inputEl = VDomUtil.findVdomChild(me.vdom, {flag: 'neo-real-input'}),
            vdom    = me.vdom;

        if (me.typeAhead) {
            inputEl.parentNode.cn[inputEl.index] = {
                tag: 'span',
                cls: ['neo-input-field-wrapper'],
                cn : [{
                    tag         : 'input',
                    autocomplete: 'off',
                    autocorrect : 'off',
                    cls         : ['neo-textfield-input', 'neo-typeahead-input'],
                    disabled    : true,
                    id          : me.getInputHintId(),
                    spellcheck  : 'false'
                }, inputEl.vdom]
            }
        } else {
            VDomUtil.replaceVdomChild(vdom, inputEl.parentNode.id, inputEl.vdom)
        }

        !silent && me.update()
    }

    /**
     * @param {String|null} [value=this.lastManualInput]
     * @param {Boolean} [silent=false]
     * @protected
     */
    updateTypeAheadValue(value=this.lastManualInput, silent=false) {
        let me          = this,
            match       = false,
            {
                store,
                displayField
            }
                        = me,
            inputHintEl = me.getInputHintEl();

        if (!me.record && value?.length > 0) {
            const search = value.toLocaleLowerCase();
            match = store.items.find(r => r[displayField]?.toLowerCase?.()?.startsWith(search));

            if (match && inputHintEl) {
                inputHintEl.value = value + match[displayField].substr(value.length);
                me.activeRecord = match;
                me.activeRecordId = match[store.keyProperty || store.model.keyProperty]
            }
        }

        if (!match && inputHintEl) {
            inputHintEl.value = me.activeRecord = me.activeRecordId = null;
        }

        !silent && me.update()
    }
}

/**
 * The select event fires when a list item gets selected
 * @event select
 * @param {Object} record
 * @param {value} record[store.keyProperty]
 * @returns {Object}
 */

Neo.applyClassConfig(Select);

export default Select;<|MERGE_RESOLUTION|>--- conflicted
+++ resolved
@@ -535,10 +535,7 @@
 
             me.activeRecord = store.getAt(activeIndex)
             me.activeRecordId = me.activeRecord[store.keyProperty || model.keyProperty]
-<<<<<<< HEAD
-=======
             me.getInputEl()['aria-activedescendant'] = activeItem;
->>>>>>> 7ae08504
 
             // Update typeahead hint (which updates DOM), or update DOM
             me.typeAhead ? me.updateTypeAheadValue(me.lastManualInput) : me.update();
@@ -623,19 +620,10 @@
         if (filter) {
             filter.value = value;
         }
-<<<<<<< HEAD
 
         // Filter resulting in something to show
         if (me.store.getCount()) {
             me.getPicker().hidden = false;
-
-=======
-
-        // Filter resulting in something to show
-        if (me.store.getCount()) {
-            me.getPicker().hidden = false;
-
->>>>>>> 7ae08504
             // List might not exist until the picker is created
             const
                 { list }           = me,
