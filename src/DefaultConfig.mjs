const Neo = globalThis.Neo || {};

Neo.config = Neo.config || {};

/**
 * Config object for the neo.mjs framework which will get passed to all workers
 * You can change the configs, e.g. inside the index.html of your app
 * @memberOf module:Neo
 * @name config
 * @type Object
 */
const DefaultConfig = {
    /**
     * true will apply 'neo-body' to the document.body classList
     * @default true
     * @memberOf! module:Neo
     * @name config.applyBodyCls
     * @type Boolean
     */
    applyBodyCls: true,
    /**
     * Path to your app.mjs file. You can create multiple apps there if needed.
     * @default null
     * @memberOf! module:Neo
     * @name config.appPath
     * @type String|null
     */
    appPath: null,
    /**
     * Path to the neo.mjs directory
     * @default './'
     * @memberOf! module:Neo
     * @name config.basePath
     * @type String
     */
    basePath: './',
    /**
     * Pass a token in case you are using the CesiumJS main thread addon
     * See: https://github.com/neomjs/neo/blob/dev/src/main/addon/CesiumJS.mjs
     * @default null
     * @memberOf! module:Neo
     * @name config.cesiumJsToken
     * @type String|null
     */
    cesiumJsToken: null,
    /**
     * The current environment. Valid values: 'development', 'dist/development', 'dist/production'
     * This config will get auto-generated
     * @default 'dist/production'
     * @memberOf! module:Neo
     * @name config.environment
     * @type String
     */
    environment: 'dist/production',
    /**
     * In case you are using the GoogleMaps main thread addon, you can pass the API key here.
     * @default ''
     * @memberOf! module:Neo
     * @name config.googleMapsApiKey
     * @type String
     */
    googleMapsApiKey: '',
    /**
     * In case you are using the GoogleAnalytics main thread addon or useGoogleAnalytics: true,
     * you can change the gtag id here. Required for the online examples (gh pages)
     * @default 'G-DJ13071C55'
     * @memberOf! module:Neo
     * @name config.gtagId
     * @type String
     */
    gtagId: 'G-DJ13071C55',
    /**
     * Flag for running on https://neomjs.github.io/pages/
     * => to use local images paths instead of raw.githubusercontent.com
     * @default false
     * @memberOf! module:Neo
     * @name config.isGitHubPages
     * @type Boolean
     */
    isGitHubPages: false,
    /**
     * Flag for running the Neo main thread inside an iframe (Siesta Browser Harness)
     * @default false
     * @memberOf! module:Neo
     * @name config.isInsideSiesta
     * @type Boolean
     */
    isInsideSiesta: false,
    /**
     * delay in ms for the worker.Manager:loadApplication() call
     * @default 20
     * @memberOf! module:Neo
     * @name config.loadApplicationDelay
     * @type Number
     */
    loadApplicationDelay: 20,
    /**
     * Used by Intl.DateTimeFormat, for details take a look at:
     * https://developer.mozilla.org/en-US/docs/Web/JavaScript/Reference/Global_Objects/DateTimeFormat
     * @default 'default'
     * @memberOf! module:Neo
     * @name config.locale
     * @type String
     */
    locale: 'default',
    /**
     * true will log the delta updates inside the main thread(s) as well as the requestAnimation frames
     * @default false
     * @memberOf! module:Neo
     * @name config.logDeltaUpdates
     * @type Boolean
     */
    logDeltaUpdates: false,
    /**
     * true will log console warnings, in case a component tries to update() while a parent update is running.
     * A parent update results in a short delay, so you might want to resolve these collisions.
     * @default false
     * @memberOf! module:Neo
     * @name config.logVdomUpdateCollisions
     * @type Boolean
     */
    logVdomUpdateCollisions: false,
    /**
     * Add addons for the main thread
     * ./src/main/addon/ contains all framework related options.
     * You can also create your own addons within your workspace scope. Make sure to put them inside 'src/main/addon/'
     * and prefix them with 'WS/' inside your neo-config.json file.
     * Example: ['DragDrop', 'Stylesheet', 'WS/MyAddon']
     * @default ['DragDrop', 'Stylesheet']
     * @memberOf! module:Neo
     * @name config.mainThreadAddons
     * @type String[]
     */
    mainThreadAddons: ['DragDrop', 'Stylesheet'],
    /**
     * Pass the URL of a JSON-file, which contains the services and methods from your backend,
     * which you want to expose to the client.
     * See: https://github.com/neomjs/neo/projects/32
     * @default null
     * @memberOf! module:Neo
     * @name config.remotesApiUrl
     * @type String|null
     */
    remotesApiUrl: null,
    /**
     * You can visually show the amount of delta updates per second using this config.
     * It expects a dom node with the id "neo-delta-updates" as the rendering target.
     * @default false
     * @memberOf! module:Neo
     * @name config.renderCountDeltas
     * @type Boolean
     */
    renderCountDeltas: false,
    /**
     * Add themes you want to use here. The first theme will get applied.
     * @default ['neo-theme-light','neo-theme-dark','neo-theme-neo-light']
     * @memberOf! module:Neo
     * @name config.themes
     * @type String[]
     */
    themes: ['neo-theme-light', 'neo-theme-dark', 'neo-theme-neo-light'],
    /**
     * Flag for standalone Siesta module tests => prevent registerRemote worker messages
     * @default false
     * @memberOf! module:Neo
     * @name config.unitTestMode
     * @type Boolean
     */
    unitTestMode: false,
    /**
     * Experimental flag if an offscreen canvas worker should get created.
     * @default false
     * @memberOf! module:Neo
     * @name config.useCanvasWorker
     * @type Boolean
     */
    useCanvasWorker: false,
    /**
     * Flag if vdom ids should get mapped into DOM element ids.
     * false will convert them into a "data-neo-id" attribute.
     * @default true
     * @memberOf! module:Neo
     * @name config.useDomIds
     * @type Boolean
     */
    useDomIds: true,
    /**
     * True will automatically include the stylesheet
     * @default true
     * @memberOf! module:Neo
     * @name config.useFontAwesome
     * @type Boolean
     */
    useFontAwesome: true,
    /**
     * Intended for the online examples where we need an easy way to add GA to every generated app
     * @default false
     * @memberOf! module:Neo
     * @name config.useGoogleAnalytics
     * @type Boolean
     */
    useGoogleAnalytics: false,
    /**
     * True will add the ServiceWorker main thread addon to support caching of assets (PWA)
     * See: https://developer.mozilla.org/en-US/docs/Web/API/Service_Worker_API
     * @default false
     * @memberOf! module:Neo
     * @name config.useServiceWorker
     * @type Boolean
     */
    useServiceWorker: false,
    /**
     * Creates App, Data & VDom as SharedWorkers.
     * Set this one to true in case you want to connect multiple main threads.
     * @default false
     * @memberOf! module:Neo
     * @name config.useSharedWorkers
     * @type Boolean
     */
    useSharedWorkers: false,
    /**
     * Adds global dom event listeners for mobile related events like rotate, swipe, tap
     * @default true
     * @memberOf! module:Neo
     * @name config.useTouchEvents
     * @type Boolean
     */
    useTouchEvents: true,
    /**
     * False will create the vdom.Helper within the App worker (experimental!)
     * @default true
     * @memberOf! module:Neo
     * @name config.useVdomWorker
     * @type Boolean
     */
    useVdomWorker: true,
    /**
     * buildScripts/injectPackageVersion.mjs will update this value
<<<<<<< HEAD
     * @default '6.9.10'
=======
     * @default '6.9.11'
>>>>>>> 97c4c2ff
     * @memberOf! module:Neo
     * @name config.version
     * @type String
     */
<<<<<<< HEAD
    version: '6.9.10'
=======
    version: '6.9.11'
>>>>>>> 97c4c2ff
};

Object.assign(DefaultConfig, {
    /**
     * Path to the top level neo.mjs resources folder
     * @default Neo.config.basePath + 'resources/'
     * @memberOf! module:Neo
     * @name config.resourcesPath
     * @type String
     */
    resourcesPath: `${Neo.config.basePath || DefaultConfig.basePath}resources/`,
    /**
     * The default base URL for web worker entry points (App, Data, Vdom)
     * @default Neo.config.basePath + 'src/worker/'
     * @memberOf! module:Neo
     * @name config.workerBasePath
     * @type String
     */
    workerBasePath: `${Neo.config.basePath || DefaultConfig.basePath}src/worker/`,
});

export default DefaultConfig;<|MERGE_RESOLUTION|>--- conflicted
+++ resolved
@@ -236,20 +236,12 @@
     useVdomWorker: true,
     /**
      * buildScripts/injectPackageVersion.mjs will update this value
-<<<<<<< HEAD
-     * @default '6.9.10'
-=======
      * @default '6.9.11'
->>>>>>> 97c4c2ff
      * @memberOf! module:Neo
      * @name config.version
      * @type String
      */
-<<<<<<< HEAD
-    version: '6.9.10'
-=======
     version: '6.9.11'
->>>>>>> 97c4c2ff
 };
 
 Object.assign(DefaultConfig, {
